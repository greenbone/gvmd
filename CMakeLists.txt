--- conflicted
+++ resolved
@@ -20,11 +20,7 @@
 message ("-- Configuring Greenbone Vulnerability Manager...")
 
 project (gvm
-<<<<<<< HEAD
          VERSION 21.4.0
-=======
-         VERSION 20.8.0
->>>>>>> bc5f9ac0
          LANGUAGES C)
 
 if (POLICY CMP0005)
