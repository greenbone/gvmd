/* Copyright (C) 2009-2022 Greenbone AG
 *
 * SPDX-License-Identifier: AGPL-3.0-or-later
 *
 * This program is free software: you can redistribute it and/or modify
 * it under the terms of the GNU Affero General Public License as
 * published by the Free Software Foundation, either version 3 of the
 * License, or (at your option) any later version.
 *
 * This program is distributed in the hope that it will be useful,
 * but WITHOUT ANY WARRANTY; without even the implied warranty of
 * MERCHANTABILITY or FITNESS FOR A PARTICULAR PURPOSE.  See the
 * GNU Affero General Public License for more details.
 *
 * You should have received a copy of the GNU Affero General Public License
 * along with this program.  If not, see <http://www.gnu.org/licenses/>.
 */

/**
 * @file  gvmd.c
 * @brief The Greenbone Vulnerability Manager daemon.
 *
 * This file defines the Greenbone Vulnerability Manager daemon.  The Manager
 * serves the Greenbone Management Protocol (GMP) to clients such as Greenbone
 * Security Assistant (the web interface).  The Manager and GMP give clients
 * full access to an OpenVAS Scanner.
 *
 * The entry point to the daemon is the \ref main function.  From there
 * the references in the function documentation describe the flow of
 * control in the program.
 */

/**
 * \mainpage
 *
 * \section Introduction
 * \verbinclude README.md
 *
 * \section manpages Manual Pages
 * \subpage manpage
 *
 * \section Installation
 * \verbinclude INSTALL.md
 *
 * \section Implementation
 *
 * The command line entry to the manager is defined in
 * src/\ref gvmd.c.  The manager is a GMP server.
 *
 * The GMP server is defined in src/\ref gmpd.c.  The GMP library is defined
 * in src/\ref gmp.c.  The GMP library use the Manage library
 * to manage credentials and tasks.  The manage
 * library is defined in src/\ref manage.c and src/\ref manage_sql.c .
 *
 * \subsection Forking
 *
 * The main daemon manager process will fork for every incoming connection and
 * for every scheduled task.
 *
 * \section copying License Information
 * \verbinclude COPYING
 */

/**
 * \page manpage gvmd
 * \htmlinclude doc/gvmd.html
 */

#include <locale.h>

#include <arpa/inet.h>
#include <assert.h>
#include <errno.h>
#include <fcntl.h>
#include <glib.h>
#include <glib/gstdio.h>
#include <gnutls/gnutls.h>
#include <grp.h>
#include <netdb.h>
#include <netinet/in.h>
#include <netinet/ip.h>
#include <pwd.h>
#include <signal.h>
#include <stdio.h>
#include <stdlib.h>
#include <string.h>
#include <sys/select.h>
#include <sys/socket.h>
#include <sys/un.h>
#include <sys/types.h>
#include <sys/wait.h>
#include <unistd.h>
#include <execinfo.h>

#include <gvm/base/pidfile.h>
#include <gvm/base/pwpolicy.h>
#include <gvm/base/logging.h>
#include <bsd/unistd.h>
#include <gvm/base/gvm_sentry.h>
#include <gvm/util/fileutils.h>
#include <gvm/util/serverutils.h>
#include <gvm/util/ldaputils.h>

#include "debug_utils.h"
#include "ipc.h"
#include "manage_sql.h"
#include "manage_sql_nvts.h"
#include "manage_sql_secinfo.h"
#include "manage_authentication.h"
#include "gmpd.h"
#include "utils.h"

#ifdef GIT_REV_AVAILABLE
#include "gitrevision.h"
#endif

#undef G_LOG_DOMAIN
/**
 * @brief GLib log domain.
 */
#define G_LOG_DOMAIN "md   main"

/**
 * @brief The version number of this program.
 */
#ifndef GVMD_VERSION
#define GVMD_VERSION "-1"
#endif

/**
 * @brief The name of the underlying Operating System.
 */
#ifndef GVM_OS_NAME
#define GVM_OS_NAME "-1"
#endif

/**
 * @brief Location of scanner certificate.
 */
#ifndef SCANNERCERT
#define SCANNERCERT "/var/lib/openvas/CA/servercert.pem"
#endif

/**
 * @brief Location of scanner certificate private key.
 */
#ifndef SCANNERKEY
#define SCANNERKEY  "/var/lib/openvas/private/CA/serverkey.pem"
#endif

/**
 * @brief Location of Certificate Authority certificate.
 */
#ifndef CACERT
#define CACERT     "/var/lib/openvas/CA/cacert.pem"
#endif

/**
 * @brief Location of client certificate.
 */
#ifndef CLIENTCERT
#define CLIENTCERT "/var/lib/openvas/CA/clientcert.pem"
#endif

/**
 * @brief Location of client certificate private key.
 */
#ifndef CLIENTKEY
#define CLIENTKEY  "/var/lib/openvas/private/CA/clientkey.pem"
#endif

/**
 * @brief Manager port.
 *
 * Used if /etc/services "otp" and --port are missing.
 */
#define GVMD_PORT 9390

/**
 * @brief Second argument to `listen'.
 */
#define MAX_CONNECTIONS 512

/**
 * @brief Default value for client_watch_interval
 */
#define DEFAULT_CLIENT_WATCH_INTERVAL 1

/**
 * @brief Default broker address
 */
#define DEFAULT_BROKER_ADDRESS "localhost:1883"

/**
 * @brief Maximum number of frames in backtrace.
 *
 * For debugging backtrace in \ref handle_sigabrt and \ref handle_sigsegv.
 */
#define BA_SIZE 100

/**
 * @brief Interval in seconds to check whether client connection was closed.
 */
static int client_watch_interval = DEFAULT_CLIENT_WATCH_INTERVAL;

/**
 * @brief The socket accepting GMP connections from clients.
 */
static int manager_socket = -1;

/**
 * @brief The optional, second socket accepting GMP connections from clients.
 */
static int manager_socket_2 = -1;

#if LOG
/**
 * @brief The log stream.
 */
FILE* log_stream = NULL;
#endif

/**
 * @brief Whether to use TLS for client connections.
 */
static int use_tls = 0;

/**
 * @brief The client session.
 */
static gnutls_session_t client_session;

/**
 * @brief The client credentials.
 */
static gnutls_certificate_credentials_t client_credentials;

/**
 * @brief Database connection info.
 */
static db_conn_info_t database = { NULL, NULL, NULL, NULL, 60};

/**
 * @brief Is this process parent or child?
 */
static int is_parent = 1;

/**
 * @brief Flag for signal handlers.
 */
volatile int termination_signal = 0;

/**
 * @brief The address of the Scanner.
 */
static gchar **disabled_commands = NULL;

/**
 * @brief Flag indicating that encrypted credentials are disabled.
 *
 * Setting this flag does not change any existing encrypted tuples but
 * simply won't encrypt or decrypt anything.  The variable is
 * controlled by the command line option --disable-encrypted-credentials.
 */
gboolean disable_encrypted_credentials;

/**
 * @brief Flag indicating that task scheduling is enabled.
 */
static gboolean scheduling_enabled;

/**
 * @brief The GMP client's address.
 */
char client_address[INET6_ADDRSTRLEN];

/**
 * @brief Signal mask to restore when going from blocked to normal signaling.
 */
static sigset_t *sigmask_normal = NULL;

/**
 * @brief GnuTLS priorities.
 */
static gchar *priorities_option = "NORMAL";

/**
 * @brief GnuTLS DH params file.
 */
static gchar *dh_params_option = NULL;

/**
 * @brief Whether an NVT update is in progress.
 */
static int update_in_progress = 0;

/**
 * @brief Whether a feed version check is in progress.
 */
static int feed_version_check_in_progress = 0;

/**
 * @brief Logging parameters, as passed to setup_log_handlers.
 */
GSList *log_config = NULL;


/* Helpers. */

/**
 * @brief Sets the GnuTLS priorities for a given session.
 *
 * @param[in]   session     Session for which to set the priorities.
 * @param[in]   priority    Priority string.
 */
static void
set_gnutls_priority (gnutls_session_t *session, const char *priority)
{
  const char *errp = NULL;
  if (gnutls_priority_set_direct (*session, priority, &errp)
      == GNUTLS_E_INVALID_REQUEST)
    g_warning ("Invalid GnuTLS priority: %s", errp);
}

/**
 * @brief Lock gvm-helping for an option.
 *
 * @param[in]  lockfile_checking  The gvm-checking lockfile.
 *
 * @return 0 success, -1 failed.
 */
static int
option_lock (lockfile_t *lockfile_checking)
{
  static lockfile_t lockfile_helping;

  if (lockfile_lock_shared_nb (&lockfile_helping, "gvm-helping"))
    {
      g_critical ("%s: Error getting helping lock", __func__);
      return -1;
    }

  if (lockfile_unlock (lockfile_checking))
    {
      g_critical ("%s: Error releasing checking lock", __func__);
      return -1;
    }

  return 0;
}


/* Forking, serving the client. */

/**
 * @brief Connection watcher thread data.
 */
typedef struct {
  gvm_connection_t *client_connection;  ///< Client connection.
  int connection_closed;                ///< Whether connection is closed.
  pthread_mutex_t mutex;                ///< Mutex.
} connection_watcher_data_t;


/**
 * @brief  Create a new connection watcher thread data structure.
 *
 * @param[in]  client_connection   GVM connection to client to watch.
 *
 * @return  Newly allocated watcher thread data.
 */
static connection_watcher_data_t*
connection_watcher_data_new (gvm_connection_t *client_connection)
{
  connection_watcher_data_t *watcher_data;
  watcher_data = g_malloc (sizeof (connection_watcher_data_t));

  watcher_data->client_connection = client_connection;
  watcher_data->connection_closed = 0;
  pthread_mutex_init  (&(watcher_data->mutex), NULL);

  return watcher_data;
}

/**
 * @brief   Thread start routine watching the client connection.
 *
 * @param[in] data  The connection data watcher struct.
 *
 * @return  Always NULL.
 */
static void*
watch_client_connection (void* data)
{
  int active;
  connection_watcher_data_t *watcher_data;
  gvm_connection_t *client_connection;

  pthread_setcancelstate (PTHREAD_CANCEL_DISABLE, NULL);
  watcher_data = (connection_watcher_data_t*) data;
  client_connection = watcher_data->client_connection;

  pthread_mutex_lock (&(watcher_data->mutex));
  active = 1;
  pthread_mutex_unlock (&(watcher_data->mutex));

  while (active)
    {
      pthread_setcancelstate (PTHREAD_CANCEL_ENABLE, NULL);
      sleep (client_watch_interval);
      pthread_setcancelstate (PTHREAD_CANCEL_DISABLE, NULL);

      pthread_mutex_lock (&(watcher_data->mutex));

      if (watcher_data->connection_closed)
        {
          active = 0;
          pthread_mutex_unlock (&(watcher_data->mutex));
          continue;
        }
      int ret;
      char buf[1];
      errno = 0;

      ret = recv (client_connection->socket, buf, 1, MSG_PEEK);

      if (ret >= 0)
        {
          if (watcher_data->connection_closed == 0)
            {
              g_debug ("%s: Client connection closed", __func__);
              sql_cancel ();
              active = 0;
              watcher_data->connection_closed = 1;
            }
        }

      pthread_mutex_unlock (&(watcher_data->mutex));
    }

  return NULL;
}

/**
 * @brief Serve the client.
 *
 * In all cases, close client_socket before returning.
 *
 * @param[in]  server_socket      The socket connected to the Manager.
 * @param[in]  client_connection  The connection to the client.
 *
 * @return EXIT_SUCCESS on success, EXIT_FAILURE on failure.
 */
static int
serve_client (int server_socket, gvm_connection_t *client_connection)
{
  pthread_t watch_thread;
  connection_watcher_data_t *watcher_data;

  if (server_socket > 0)
    {
      int optval;

      optval = 1;
      if (setsockopt (server_socket,
                      SOL_SOCKET, SO_KEEPALIVE,
                      &optval, sizeof (int)))
        {
          g_critical ("%s: failed to set SO_KEEPALIVE on scanner socket: %s",
                      __func__,
                      strerror (errno));
          gvm_close_sentry ();
          exit (EXIT_FAILURE);
        }
    }

  if (client_watch_interval)
    {
      watcher_data = connection_watcher_data_new (client_connection);
      pthread_create (&watch_thread, NULL, watch_client_connection,
                      watcher_data);
    }
  else
    {
      watcher_data = NULL;
    }

  if (client_connection->tls
      && gvm_server_attach (client_connection->socket, &client_session))
    {
      g_debug ("%s: failed to attach client session to socket %i",
               __func__,
              client_connection->socket);
      goto fail;
    }

  /* The socket must have O_NONBLOCK set, in case an "asynchronous network
   * error" removes the data between `select' and `read'. */
  if (fcntl (client_connection->socket, F_SETFL, O_NONBLOCK) == -1)
    {
      g_warning ("%s: failed to set real client socket flag: %s",
                 __func__,
                 strerror (errno));
      goto fail;
    }

  /* Serve GMP. */

  /* It's up to serve_gmp to gvm_server_free client_*. */
  if (serve_gmp (client_connection, &database, disabled_commands))
    goto server_fail;

  if (watcher_data)
    {
      pthread_mutex_lock (&(watcher_data->mutex));
      watcher_data->connection_closed = 1;
      pthread_mutex_unlock (&(watcher_data->mutex));
      pthread_cancel (watch_thread);
      pthread_join (watch_thread, NULL);
      g_free (watcher_data);
    }
  return EXIT_SUCCESS;

 fail:
  if (watcher_data)
    {
      pthread_mutex_lock (&(watcher_data->mutex));
      gvm_connection_free (client_connection);
      watcher_data->connection_closed = 1;
      pthread_mutex_unlock (&(watcher_data->mutex));
    }
  else
    {
      gvm_connection_free (client_connection);
    }
 server_fail:
  if (watcher_data)
    {
      pthread_mutex_lock (&(watcher_data->mutex));
      watcher_data->connection_closed = 1;
      pthread_mutex_unlock (&(watcher_data->mutex));
      pthread_cancel (watch_thread);
      pthread_join (watch_thread, NULL);
      g_free (watcher_data);
    }
  return EXIT_FAILURE;
}

/**
 * @brief Accept and fork.
 *
 * @param[in]  server_socket    Manager socket.
 * @param[in]  sigmask_current  Sigmask to restore in child.
 *
 * Accept the client connection and fork a child process to serve the client.
 * The child calls \ref serve_client to do the rest of the work.
 */
static void
accept_and_maybe_fork (int server_socket, sigset_t *sigmask_current)
{
  /* Accept the client connection. */
  pid_t pid;
  int client_socket;
  struct sockaddr_storage addr;
  socklen_t addrlen = sizeof (addr);

  while ((client_socket = accept (server_socket, (struct sockaddr *) &addr,
                                  &addrlen))
         == -1)
    {
      if (errno == EINTR)
        continue;
      if (errno == EAGAIN || errno == EWOULDBLOCK)
        /* The connection is gone, return to select. */
        return;
      g_critical ("%s: failed to accept client connection: %s",
                  __func__,
                  strerror (errno));
      gvm_close_sentry ();
      exit (EXIT_FAILURE);
    }
  sockaddr_as_str (&addr, client_address);

  /* Fork a child to serve the client.
   *
   * Use the default handlers for termination signals in the child.  This
   * is required because the child calls 'system' and 'g_spawn_sync' in many
   * places.  As the child waits for the spawned command, the child will
   * not return to any code that checks termination_signal, so the child
   * can't use the signal handlers inherited from the main process. */
  pid = fork_with_handlers ();
  switch (pid)
    {
      case 0:
        /* Child. */
        {
          int ret;
          struct sigaction action;
          gvm_connection_t client_connection;

          init_sentry ();
          is_parent = 0;

          setproctitle ("Serving client");

          /* Restore the sigmask that was blanked for pselect. */
          pthread_sigmask (SIG_SETMASK, sigmask_current, NULL);

          memset (&action, '\0', sizeof (action));
          sigemptyset (&action.sa_mask);
          action.sa_handler = SIG_DFL;
          if (sigaction (SIGCHLD, &action, NULL) == -1)
            {
              g_critical ("%s: failed to set client SIGCHLD handler: %s",
                          __func__,
                          strerror (errno));
              shutdown (client_socket, SHUT_RDWR);
              close (client_socket);
              gvm_close_sentry ();
              exit (EXIT_FAILURE);
            }

          /* The socket must have O_NONBLOCK set, in case an "asynchronous
           * network error" removes the data between `select' and `read'.
           */
          if (fcntl (client_socket, F_SETFL, O_NONBLOCK) == -1)
            {
              g_critical ("%s: failed to set client socket flag: %s",
                          __func__,
                          strerror (errno));
              shutdown (client_socket, SHUT_RDWR);
              close (client_socket);
              gvm_close_sentry ();
              exit (EXIT_FAILURE);
            }
          /* Reopen the database (required after fork). */
          cleanup_manage_process (FALSE);
          memset (&client_connection, 0, sizeof (client_connection));
          client_connection.tls = use_tls;
          client_connection.socket = client_socket;
          client_connection.session = client_session;
          client_connection.credentials = client_credentials;
          ret = serve_client (server_socket, &client_connection);
          gvm_close_sentry ();
          exit (ret);
        }
      case -1:
        /* Parent when error, return to select. */
        g_warning ("%s: failed to fork child: %s",
                   __func__,
                   strerror (errno));
        close (client_socket);
        break;
      default:
        /* Parent.  Return to select. */
        close (client_socket);
        break;
    }
}


/* Connection forker for scheduler. */

/**
 * @brief Fork a child connected to the Manager.
 *
 * @param[in]  client_connection       Client connection.
 * @param[in]  uuid                    UUID of schedule user.
 * @param[in]  scheduler               Whether this is for the scheduler.
 *
 * @return PID parent on success, 0 child on success, -1 error.
 */
static int
fork_connection_internal (gvm_connection_t *client_connection,
                          const gchar* uuid, int scheduler)
{
  int pid, parent_client_socket, ret;
  int sockets[2];
  struct sigaction action;
  gchar *auth_uuid;

  /* Fork a child to use as scheduler/event client and server. */

  /* This must 'fork' and not 'fork_with_handlers' so that the next fork can
   * decide about handlers. */
  pid = fork ();
  switch (pid)
    {
      case 0:
        /* Child. */
        init_sentry ();
        cleanup_manage_process (FALSE);
        break;

      case -1:
        /* Parent when error. */
        g_warning ("%s: fork: %s", __func__, strerror (errno));
        return -1;
        break;

      default:
        /* Parent.  Return to caller. */
        g_debug ("%s: %i forked %i", __func__, getpid (), pid);
        return pid;
        break;
    }

  /* This is now a child of the main Manager process.  It forks again.  The
   * only case that returns is the process that the caller can use for GMP
   * commands.  The caller must exit this process.
   */

  /* Restore the sigmask that was blanked for pselect. */
  if (sigmask_normal)
    pthread_sigmask (SIG_SETMASK, sigmask_normal, NULL);

  /* Create a connected pair of sockets. */
  if (socketpair (AF_UNIX, SOCK_STREAM, 0, sockets))
    {
      g_warning ("%s: socketpair: %s", __func__, strerror (errno));
      gvm_close_sentry ();
      exit (EXIT_FAILURE);
    }

  /* Split into a Manager client for the scheduler, and a Manager serving
   * GMP to that client. */

  is_parent = 0;

  /* As with accept_and_maybe_fork, use the default handlers for termination
   * signals in the child.  This is required for signals to work when the
   * child is waiting for spawns and forks. */
  pid = fork_with_handlers ();
  switch (pid)
    {
      case 0:
        /* Child.  Serve the scheduler GMP, then exit. */

        init_sentry ();
        setproctitle ("Serving GMP internally");

        parent_client_socket = sockets[0];

        memset (&action, '\0', sizeof (action));
        sigemptyset (&action.sa_mask);
        action.sa_handler = SIG_DFL;
        if (sigaction (SIGCHLD, &action, NULL) == -1)
          {
            g_critical ("%s: failed to set client SIGCHLD handler: %s",
                        __func__,
                        strerror (errno));
            shutdown (parent_client_socket, SHUT_RDWR);
            close (parent_client_socket);
            gvm_close_sentry ();
            exit (EXIT_FAILURE);
          }

        /* The socket must have O_NONBLOCK set, in case an "asynchronous
         * network error" removes the data between `select' and `read'.
         */
        if (fcntl (parent_client_socket, F_SETFL, O_NONBLOCK) == -1)
          {
            g_critical ("%s: failed to set client socket flag: %s",
                        __func__,
                        strerror (errno));
            shutdown (parent_client_socket, SHUT_RDWR);
            close (parent_client_socket);
            gvm_close_sentry ();
            exit (EXIT_FAILURE);
          }

        /* Copy the given uuid, because the caller may have passed a
         * reference to some session variable that will be reset by
         * the process initialisation. */
        auth_uuid = g_strdup (uuid);

        init_gmpd_process (&database, disabled_commands);

        /* Make any further authentications to this process succeed.  This
         * enables the scheduler to login as the owner of the scheduled
         * task. */
        manage_auth_allow_all (scheduler);
        set_scheduled_user_uuid (auth_uuid);
        g_free (auth_uuid);

        /* For TLS, create a new session, because the parent may have been in
         * the middle of using the old one. */

        if (use_tls)
          {
            if (gvm_server_new (GNUTLS_SERVER,
                                CACERT,
                                SCANNERCERT,
                                SCANNERKEY,
                                &client_session,
                                &client_credentials))
              {
                g_critical ("%s: client server initialisation failed",
                            __func__);
                gvm_close_sentry ();
                exit (EXIT_FAILURE);
              }
            set_gnutls_priority (&client_session, priorities_option);
            if (dh_params_option
                && set_gnutls_dhparams (client_credentials, dh_params_option))
              g_warning ("Couldn't set DH parameters from %s", dh_params_option);
          }

        /* Serve client. */

        g_debug ("%s: serving GMP to client on socket %i",
                 __func__, parent_client_socket);

        memset (client_connection, 0, sizeof (*client_connection));
        client_connection->tls = use_tls;
        client_connection->socket = parent_client_socket;
        client_connection->session = client_session;
        client_connection->credentials = client_credentials;
        ret = serve_client (manager_socket, client_connection);

        gvm_close_sentry ();
        exit (ret);
        break;

      case -1:
        /* Parent when error. */

        g_warning ("%s: fork: %s", __func__, strerror (errno));
        gvm_close_sentry ();
        exit (EXIT_FAILURE);
        break;

      default:
        /* Parent.  */

        g_debug ("%s: %i forked %i", __func__, getpid (), pid);

        setproctitle ("Requesting GMP internally");

        /* This process is returned as the child of
         * fork_connection_for_scheduler so that the returned parent can wait
         * on this process. */

        if (scheduler)
          {
            /* When used for scheduling this parent process waits for the
             * child.  That means it does not use the loops which handle
             * termination_signal.  So we need to use the regular handlers
             * for termination signals. */
            setup_signal_handler (SIGTERM, SIG_DFL, 0);
            setup_signal_handler (SIGINT, SIG_DFL, 0);
            setup_signal_handler (SIGQUIT, SIG_DFL, 0);
          }

        /** @todo Give the parent time to prepare. */
        gvm_sleep (5);

        memset (client_connection, 0, sizeof (*client_connection));
        client_connection->tls = use_tls;
        client_connection->socket = sockets[1];

        if (use_tls)
          {
            if (gvm_server_new (GNUTLS_CLIENT,
                                CACERT,
                                CLIENTCERT,
                                CLIENTKEY,
                                &client_connection->session,
                                &client_connection->credentials))
              {
                gvm_close_sentry ();
                exit (EXIT_FAILURE);
              }

            if (gvm_server_attach (client_connection->socket,
                                   &client_connection->session))
              {
                gvm_close_sentry ();
                exit (EXIT_FAILURE);
              }
          }

        g_debug ("%s: all set to request GMP on socket %i",
                 __func__, client_connection->socket);

        return 0;
        break;
    }

  gvm_close_sentry ();
  exit (EXIT_FAILURE);
  return -1;
}

/**
 * @brief Fork a child connected to the Manager.
 *
 * @param[in]  client_connection   Client connection.
 * @param[in]  uuid                UUID of schedule user.
 *
 * @return PID parent on success, 0 child on success, -1 error.
 */
static int
fork_connection_for_scheduler (gvm_connection_t *client_connection,
                               const gchar* uuid)
{
  return fork_connection_internal (client_connection, uuid, 1);
}

/**
 * @brief Fork a child connected to the Manager.
 *
 * @param[in]  client_connection  Client connection.
 * @param[in]  uuid               UUID of user.
 *
 * @return PID parent on success, 0 child on success, -1 error.
 */
static int
fork_connection_for_event (gvm_connection_t *client_connection,
                           const gchar* uuid)
{
  return fork_connection_internal (client_connection, uuid, 0);
}


/* Maintenance functions. */

/**
 * @brief Free logging configuration.
 */
static void
log_config_free ()
{
  free_log_configuration (log_config);
  log_config = NULL;
}

/**
 * @brief Clean up for exit.
 *
 * Close sockets and streams.
 */
static void
cleanup ()
{
  g_debug ("   Cleaning up");
  /** @todo These should happen via gmp, maybe with "cleanup_gmp ();". */
  cleanup_manage_process (TRUE);
  g_strfreev (disabled_commands);
  if (manager_socket > -1)
    {
      close (manager_socket);
      manager_socket = -1;
    }
  if (manager_socket_2 > -1)
    {
      close (manager_socket_2);
      manager_socket_2 = -1;
    }

#if LOG
  if (log_stream != NULL)
    {
      if (fclose (log_stream))
        g_critical ("%s: failed to close log stream: %s",
                    __func__,
                    strerror (errno));
    }
#endif /* LOG */
  g_debug ("   Exiting");
  if (log_config) log_config_free ();

  /* Delete pidfile if this process is the parent. */
  if (is_parent == 1) pidfile_remove (GVMD_PID_PATH);
}

/**
 * @brief Handle a SIGABRT signal.
 *
 * @param[in]  given_signal  The signal that caused this function to run.
 */
static void
handle_sigabrt (int given_signal)
{
  static int in_sigabrt = 0;

  if (in_sigabrt) _exit (EXIT_FAILURE);
  in_sigabrt = 1;

  void *frames[BA_SIZE];
  int frame_count, index;
  char **frames_text;

  /* Print a backtrace. */
  frame_count = backtrace (frames, BA_SIZE);
  frames_text = backtrace_symbols (frames, frame_count);
  if (frames_text == NULL)
    {
      perror ("backtrace symbols");
      frame_count = 0;
    }
  for (index = 0; index < frame_count; index++)
    g_message ("BACKTRACE: %s", frames_text[index]);
  free (frames_text);

  manage_cleanup_process_error (given_signal);
  cleanup ();
  /* Raise signal again, to exit with the correct return value. */
  setup_signal_handler (given_signal, SIG_DFL, 0);
  raise (given_signal);
}

/**
 * @brief Handle a termination signal.
 *
 * @param[in]  signal  The signal that caused this function to run.
 */
static void
handle_termination_signal (int signal)
{
  termination_signal = signal;

  sql_cancel ();
}

/**
 * @brief Handle a SIGSEGV signal.
 *
 * @param[in]  given_signal  The signal that caused this function to run.
 */
static void
handle_sigsegv (/* unused */ int given_signal)
{
  void *frames[BA_SIZE];
  int frame_count, index;
  char **frames_text;

  /* Print a backtrace. */
  frame_count = backtrace (frames, BA_SIZE);
  frames_text = backtrace_symbols (frames, frame_count);
  if (frames_text == NULL)
    {
      perror ("backtrace symbols");
      frame_count = 0;
    }
  for (index = 0; index < frame_count; index++)
    g_message ("BACKTRACE: %s", frames_text[index]);
  free (frames_text);

  manage_cleanup_process_error (given_signal);

  /* This previously called "cleanup", but it seems that the regular manager
   * code runs again before the default handler is invoked, at least when the
   * SIGKILL is sent from the command line.  This was leading to errors which
   * were preventing the default handler from running and dumping core. */

  /* Raise signal again, to exit with the correct return value. */
  setup_signal_handler (given_signal, SIG_DFL, 0);
  raise (given_signal);
}

/**
 * @brief Handle a SIGCHLD signal.
 *
 * @param[in]  given_signal  The signal that caused this function to run.
 * @param[in]  info          Signal info.
 * @param[in]  ucontext      User context.
 */
static void
handle_sigchld (/* unused */ int given_signal, siginfo_t *info, void *ucontext)
{
  int status, pid;
  while ((pid = waitpid (-1, &status, WNOHANG)) > 0)
    {
      if (update_in_progress == pid)
        /* This was the NVT update child, so allow updates again. */
        update_in_progress = 0;

      if (feed_version_check_in_progress == pid)
        /* This was a version check child, so allow version checks again */
        feed_version_check_in_progress = 0;
    }
}



/**
 * @brief Handle a SIGABRT signal.
 *
 * @param[in]  signal  The signal that caused this function to run.
 */
static void
handle_sigabrt_simple (int signal)
{
  gvm_close_sentry ();
  exit (EXIT_FAILURE);
}

#if FEED_VT_METADATA == 0
/**
 * @brief Update NVT cache in forked child, retrying if scanner loading.
 *
 * Forks a child process to rebuild the nvt cache, retrying again if the
 * child process reports that the scanner is still loading.
 *
 * @return Exit status of child spawned to do rebuild.
 */
static int
update_nvt_cache_retry ()
{
  setproctitle ("Reloading NVTs");

  /* Don't ignore SIGCHLD, in order to wait for child process. */
  setup_signal_handler (SIGCHLD, SIG_DFL, 0);
  while (1)
    {
      pid_t child_pid;

      /* No need to worry about fork_with_handlers, because
       * fork_update_nvt_cache already did that. */
      child_pid = fork ();
      if (child_pid > 0)
        {
          int status, i;
          /* Parent: Wait for child. */
          if (waitpid (child_pid, &status, 0) > 0 && WEXITSTATUS (status) != 2)
            return WEXITSTATUS (status);
          /* Child exit status == 2 means that the scanner is still loading. */
          for (i = 0; i < 10; i++)
            gvm_sleep (1);
        }
      else if (child_pid == 0)
        {
          init_sentry ();
#if OPENVASD
          int ret;

          setproctitle ("openvasd: Updating NVT cache");
          ret = manage_update_nvt_cache_openvasd ();
          if (ret == 1)
            {
              g_message (
                "Rebuilding all NVTs because of a hash value mismatch");
              ret = update_or_rebuild_nvts (0);
              if (ret)
                g_warning ("%s: rebuild failed", __func__);
              else
                g_message ("%s: rebuild successful", __func__);
            }

          gvm_close_sentry ();
          exit (ret);
#else
          const char *osp_update_socket;

          osp_update_socket = get_osp_vt_update_socket ();
          if (osp_update_socket)
            {
              int ret;

              setproctitle ("OSP: Updating NVT cache");
              ret = manage_update_nvt_cache_osp (osp_update_socket);
              if (ret == 1)
                {
                  g_message ("Rebuilding all NVTs because of a hash value mismatch");
                  ret = update_or_rebuild_nvts (0);
                  if (ret)
                    g_warning ("%s: rebuild failed", __func__);
                  else
                    g_message ("%s: rebuild successful", __func__);
                }

              gvm_close_sentry ();
              exit (ret);
            }
          else
            {
              g_warning ("%s: No OSP VT update socket set", __func__);
              gvm_close_sentry ();
              exit (EXIT_FAILURE);
            }
#endif
        }
    }
}
#endif

/**
 * @brief Update the NVT cache in a child process.
 *
 * @param[out] child_pid_out  Optional output param for child PID.
 *
 * @return 0 success, 1 update in progress, -1 error.  Always exits with
 *         EXIT_SUCCESS in child.
 */
static int
fork_update_nvt_cache (pid_t *child_pid_out)
{
  int pid;
  sigset_t sigmask_all, sigmask_current;

  if (update_in_progress)
    {
      g_debug ("%s: Update skipped because an update is in progress",
              __func__);
      return 1;
    }

  update_in_progress = 1;

  /* Block SIGCHLD until parent records the value of the child PID. */
  if (sigemptyset (&sigmask_all))
    {
      g_critical ("%s: Error emptying signal set", __func__);
      return -1;
    }
  if (pthread_sigmask (SIG_BLOCK, &sigmask_all, &sigmask_current))
    {
      g_critical ("%s: Error setting signal mask", __func__);
      return -1;
    }

  pid = fork_with_handlers ();
  if (child_pid_out)
    *child_pid_out = pid;
  switch (pid)
    {
      case 0:
        /* Child.   */

        init_sentry ();
        setproctitle ("Updating NVT cache");

        /* Clean up the process. */

        if (sigmask_normal)
          pthread_sigmask (SIG_SETMASK, sigmask_normal, NULL);
        else
          pthread_sigmask (SIG_SETMASK, &sigmask_current, NULL);
        /** @todo This should happen via gmp, maybe with "cleanup_gmp ();". */
        cleanup_manage_process (FALSE);
        if (manager_socket > -1)
          {
            close (manager_socket);
            manager_socket = -1;
          }
        if (manager_socket_2 > -1)
          {
            close (manager_socket_2);
            manager_socket_2 = -1;
          }

#if FEED_VT_METADATA == 1
       /* Re-open DB after fork. */
        reinit_manage_process ();
        manage_session_init (current_credentials.uuid);

        if (manage_update_nvts_from_feed (FALSE))
          {
            g_warning ("%s: NVTs update from feed failed", __func__);
            cleanup_manage_process (FALSE);
            gvm_close_sentry ();
            exit (EXIT_FAILURE);
          }
#else
        /* Update the cache. */
        update_nvt_cache_retry ();
#endif
        /* Exit. */

        cleanup_manage_process (FALSE);
        gvm_close_sentry ();
        exit (EXIT_SUCCESS);

        break;

      case -1:
        /* Parent when error. */
        g_warning ("%s: fork: %s", __func__, strerror (errno));
        update_in_progress = 0;
        if (pthread_sigmask (SIG_SETMASK, &sigmask_current, NULL))
          g_warning ("%s: Error resetting signal mask", __func__);
        return -1;

      default:
        /* Parent.  Unblock signals and continue. */
        g_debug ("%s: %i forked %i", __func__, getpid (), pid);
        update_in_progress = pid;
        if (pthread_sigmask (SIG_SETMASK, &sigmask_current, NULL))
          g_warning ("%s: Error resetting signal mask", __func__);
        return 0;
    }
}

/**
 * @brief Forks a process to sync the feed.
 *
 * @return 0 success, 1 check in progress, -1 error.  Always exits with
 *         EXIT_SUCCESS in child.
 */
static int
fork_feed_sync ()
{
  int pid;
  sigset_t sigmask_all, sigmask_current;
  gboolean gvmd_data_feed_dirs_exist;

  static gboolean disable_gvmd_data_feed_warning = FALSE;

  if (feed_version_check_in_progress)
    {
      g_debug ("%s: Feed version check skipped because one"
               " is already in progress",
              __func__);
      return 1;
    }

  feed_version_check_in_progress = 1;

  /* Block SIGCHLD until parent records the value of the child PID. */
  if (sigemptyset (&sigmask_all))
    {
      g_critical ("%s: Error emptying signal set", __func__);
      return -1;
    }
  if (pthread_sigmask (SIG_BLOCK, &sigmask_all, &sigmask_current))
    {
      g_critical ("%s: Error setting signal mask", __func__);
      return -1;
    }

  gvmd_data_feed_dirs_exist = manage_gvmd_data_feed_dirs_exist ();

  if (disable_gvmd_data_feed_warning && gvmd_data_feed_dirs_exist)
    {
      disable_gvmd_data_feed_warning = FALSE;
      g_message ("Previously missing gvmd data feed directory found.");
    }
  else if (gvmd_data_feed_dirs_exist == FALSE
           && disable_gvmd_data_feed_warning == FALSE)
    {
      disable_gvmd_data_feed_warning = TRUE;
      g_warning ("The gvmd data feed directory %s or one of its subdirectories"
                 " does not exist.",
                 GVMD_FEED_DIR);
    }

  pid = fork_with_handlers ();
  switch (pid)
    {
      case 0:
        /* Child.   */

        init_sentry ();
        setproctitle ("Synchronizing feed data");

        /* Clean up the process. */

        if (sigmask_normal)
          pthread_sigmask (SIG_SETMASK, sigmask_normal, NULL);
        else
          pthread_sigmask (SIG_SETMASK, &sigmask_current, NULL);
        /** @todo This should happen via gmp, maybe with "cleanup_gmp ();". */
        cleanup_manage_process (FALSE);
        if (manager_socket > -1)
          {
            close (manager_socket);
            manager_socket = -1;
          }
        if (manager_socket_2 > -1)
          {
            close (manager_socket_2);
            manager_socket_2 = -1;
          }

        /* Check the feed version. */

        manage_sync (sigmask_normal, fork_update_nvt_cache,
                     gvmd_data_feed_dirs_exist);

        /* Exit. */

        cleanup_manage_process (FALSE);
        gvm_close_sentry ();
        exit (EXIT_SUCCESS);

        break;

      case -1:
        /* Parent when error. */
        g_warning ("%s: fork: %s", __func__, strerror (errno));
        feed_version_check_in_progress = 0;
        if (pthread_sigmask (SIG_SETMASK, &sigmask_current, NULL))
          g_warning ("%s: Error resetting signal mask", __func__);
        return -1;

      default:
        /* Parent.  Unblock signals and continue. */
        g_debug ("%s: %i forked %i", __func__, getpid (), pid);
        feed_version_check_in_progress = pid;
        if (pthread_sigmask (SIG_SETMASK, &sigmask_current, NULL))
          g_warning ("%s: Error resetting signal mask", __func__);
        return 0;
    }
}

#if ENABLE_AGENTS
/**
 * @brief Forks a process to sync agents from Agent Control scanners.
 *
 * @return 0 on success, 1 if already in progress, -1 on error.
 */
static int
fork_agents_sync ()
{
  int pid;
  sigset_t sigmask_all, sigmask_current;

  static gboolean agent_sync_in_progress = FALSE;

  if (agent_sync_in_progress)
    {
      g_debug ("%s: Agent sync skipped because one is already in progress", __func__);
      return 1;
    }

  agent_sync_in_progress = TRUE;

  if (sigemptyset (&sigmask_all))
    {
      g_critical ("%s: Error emptying signal set", __func__);
      return -1;
    }

  if (pthread_sigmask (SIG_BLOCK, &sigmask_all, &sigmask_current))
    {
      g_critical ("%s: Error setting signal mask", __func__);
      return -1;
    }

  pid = fork_with_handlers ();
  switch (pid)
    {
      case 0:
        /* Child */
        init_sentry ();
        setproctitle ("Synchronizing agent data");

        if (sigmask_normal)
          pthread_sigmask (SIG_SETMASK, sigmask_normal, NULL);
        else
          pthread_sigmask (SIG_SETMASK, &sigmask_current, NULL);

        cleanup_manage_process (FALSE);

       init_manage_process (&database);

        if (manager_socket > -1)
          {
            close (manager_socket);
            manager_socket = -1;
          }

        if (manager_socket_2 > -1)
          {
            close (manager_socket_2);
            manager_socket_2 = -1;
          }

        /* Iterate scanners and sync agents. */
      iterator_t scanner_iterator;
      get_data_t get = { 0 };

      if (init_scanner_iterator (&scanner_iterator, &get) == 0)
        {
          while (next (&scanner_iterator))
            {
              scanner_t scanner = get_iterator_resource (&scanner_iterator);
              if (scanner && scanner_type (scanner) == SCANNER_TYPE_AGENT_CONTROLLER)
                {
                  gvmd_agent_connector_t connector =
                    gvmd_agent_connector_new_from_scanner (scanner);

                  if (connector && connector->base)
                    sync_agents_from_agent_controller (connector);

                  gvmd_agent_connector_free (connector);
                }
            }

          cleanup_iterator (&scanner_iterator);
        }

        cleanup_manage_process (FALSE);
        gvm_close_sentry ();
        exit (EXIT_SUCCESS);

      case -1:
        g_warning ("%s: fork: %s", __func__, strerror (errno));
        agent_sync_in_progress = FALSE;
        if (pthread_sigmask (SIG_SETMASK, &sigmask_current, NULL))
          g_warning ("%s: Error resetting signal mask", __func__);
        return -1;

      default:
        g_debug ("%s: %i forked %i", __func__, getpid (), pid);
        agent_sync_in_progress = TRUE;
        if (pthread_sigmask (SIG_SETMASK, &sigmask_current, NULL))
          g_warning ("%s: Error resetting signal mask", __func__);
        return 0;
    }
}
#endif //ENABLE_AGENTS

/**
 * @brief Forks a process for processing imported reports.
 *
 * @return 0 success, -1 error.
 *         Always exits with EXIT_SUCCESS in child.
 */
static int
fork_process_report_imports ()
{
  int pid;
  sigset_t sigmask_all, sigmask_current;

  if (sigemptyset (&sigmask_all))
    {
      g_critical ("%s: Error emptying signal set", __func__);
      return -1;
    }
  if (sigaddset (&sigmask_all, SIGCHLD))
    {
      g_critical ("%s: Error adding SIGCHLD to signal set", __func__);
      return -1;
    }
  if (pthread_sigmask (SIG_BLOCK, &sigmask_all, &sigmask_current))
    {
      g_critical ("%s: Error setting signal mask", __func__);
      return -1;
    }

  pid = fork_with_handlers ();
  switch (pid)
    {
      case 0:
        /* Child.   */
        init_sentry ();
        setproctitle ("Manage process report imports");

        if (sigmask_normal)
          pthread_sigmask (SIG_SETMASK, sigmask_normal, NULL);
        else
          pthread_sigmask (SIG_SETMASK, &sigmask_current, NULL);

        /* Clean up the process. */
        cleanup_manage_process (FALSE);
        if (manager_socket > -1)
          {
            close (manager_socket);
            manager_socket = -1;
          }
        if (manager_socket_2 > -1)
          {
            close (manager_socket_2);
            manager_socket_2 = -1;
          }

        manage_process_report_imports ();

        cleanup_manage_process (FALSE);
        gvm_close_sentry ();
        exit (EXIT_SUCCESS);
        break;

      case -1:
        /* Parent when error. */
        g_warning ("%s: fork: %s", __func__, strerror (errno));
        if (pthread_sigmask (SIG_SETMASK, &sigmask_current, NULL))
          g_warning ("%s: Error resetting signal mask", __func__);
        return -1;

      default:
        /* Parent.  Unblock signals and continue. */
        g_debug ("%s: %i forked %i", __func__, getpid (), pid);
        if (pthread_sigmask (SIG_SETMASK, &sigmask_current, NULL))
          g_warning ("%s: Error resetting signal mask", __func__);
        return 0;
    }
}

/**
 * @brief Serve incoming connections, scheduling periodically.
 *
 * Enter an infinite loop, waiting for connections and passing the work to
 * `accept_and_maybe_fork'.
 *
 * Periodically, call the manage scheduler to start and stop scheduled tasks.
 */
static void
serve_and_schedule ()
{
  time_t last_schedule_time, last_sync_time;
  sigset_t sigmask_all;
  static sigset_t sigmask_current;

  last_schedule_time = 0;
  last_sync_time = 0;

  if (sigfillset (&sigmask_all))
    {
      g_critical ("%s: Error filling signal set", __func__);
      gvm_close_sentry ();
      exit (EXIT_FAILURE);
    }
  if (pthread_sigmask (SIG_BLOCK, &sigmask_all, &sigmask_current))
    {
      g_critical ("%s: Error setting signal mask", __func__);
      gvm_close_sentry ();
      exit (EXIT_FAILURE);
    }
  sigmask_normal = &sigmask_current;
  g_info ("gvmd is ready to accept GMP connections");
  while (1)
    {
      int ret, nfds;
      fd_set readfds, exceptfds;
      struct timespec timeout;

      FD_ZERO (&readfds);
      FD_SET (manager_socket, &readfds);
      if (manager_socket_2 > -1)
        FD_SET (manager_socket_2, &readfds);
      FD_ZERO (&exceptfds);
      FD_SET (manager_socket, &exceptfds);
      if (manager_socket_2 > -1)
        FD_SET (manager_socket_2, &exceptfds);
      if (manager_socket >= manager_socket_2)
        nfds = manager_socket + 1;
      else
        nfds = manager_socket_2 + 1;

      if (termination_signal)
        {
          g_debug ("Received %s signal",
                   strsignal (termination_signal));
          cleanup ();
          /* Raise signal again, to exit with the correct return value. */
          setup_signal_handler (termination_signal, SIG_DFL, 0);
          pthread_sigmask (SIG_SETMASK, sigmask_normal, NULL);
          raise (termination_signal);
        }

      if ((time (NULL) - last_schedule_time) >= SCHEDULE_PERIOD)
        switch (manage_schedule (fork_connection_for_scheduler,
                                 scheduling_enabled,
                                 sigmask_normal))
          {
            case 0:
              last_schedule_time = time (NULL);
              g_debug ("%s: last_schedule_time: %li",
                       __func__, last_schedule_time);
              break;
            case 1:
              break;
            default:
              gvm_close_sentry ();
              exit (EXIT_FAILURE);
          }

      if ((time (NULL) - last_sync_time) >= SCHEDULE_PERIOD)
        {
          fork_feed_sync ();
<<<<<<< HEAD
#if ENABLE_AGENTS
          fork_agents_sync ();
#endif
=======
          fork_process_report_imports ();
>>>>>>> b83c8fe5
          last_sync_time = time (NULL);
        }

      timeout.tv_sec = SCHEDULE_PERIOD;
      timeout.tv_nsec = 0;
      ret = pselect (nfds, &readfds, NULL, &exceptfds, &timeout,
                     sigmask_normal);

      if (ret == -1)
        {
          /* Error occurred while selecting socket. */
          if (errno == EINTR)
            continue;
          g_critical ("%s: select failed: %s",
                      __func__,
                      strerror (errno));
          gvm_close_sentry ();
          exit (EXIT_FAILURE);
        }

      if (ret > 0)
        {
          /* Have an incoming connection. */
          if (FD_ISSET (manager_socket, &exceptfds))
            {
              g_critical ("%s: exception in select", __func__);
              gvm_close_sentry ();
              exit (EXIT_FAILURE);
            }
          if ((manager_socket_2 > -1) && FD_ISSET (manager_socket_2, &exceptfds))
            {
              g_critical ("%s: exception in select (2)", __func__);
              gvm_close_sentry ();
              exit (EXIT_FAILURE);
            }
          if (FD_ISSET (manager_socket, &readfds))
            accept_and_maybe_fork (manager_socket, sigmask_normal);
          if ((manager_socket_2 > -1) && FD_ISSET (manager_socket_2, &readfds))
            accept_and_maybe_fork (manager_socket_2, sigmask_normal);
        }

      if ((time (NULL) - last_schedule_time) >= SCHEDULE_PERIOD)
        switch (manage_schedule (fork_connection_for_scheduler,
                                 scheduling_enabled, sigmask_normal))
          {
            case 0:
              last_schedule_time = time (NULL);
              g_debug ("%s: last_schedule_time 2: %li",
                       __func__, last_schedule_time);
              break;
            case 1:
              break;
            default:
              gvm_close_sentry ();
              exit (EXIT_FAILURE);
          }

      if ((time (NULL) - last_sync_time) >= SCHEDULE_PERIOD)
        {
          fork_feed_sync ();
<<<<<<< HEAD
#if ENABLE_AGENTS
          fork_agents_sync ();
#endif
=======
          fork_process_report_imports ();
>>>>>>> b83c8fe5
          last_sync_time = time (NULL);
        }

      if (termination_signal)
        {
          g_debug ("Received %s signal",
                   strsignal (termination_signal));
          cleanup ();
          /* Raise signal again, to exit with the correct return value. */
          setup_signal_handler (termination_signal, SIG_DFL, 0);
          pthread_sigmask (SIG_SETMASK, sigmask_normal, NULL);
          raise (termination_signal);
        }
    }
}

/**
 * @brief Set a socket to listen for connections.
 *
 * @param[in]   address_str_unix  File name to bind to.  NULL for TLS.
 * @param[in]   address_str_tls   IP or hostname to bind to.
 * @param[in]   port_str          Port to bind to, for TLS.
 * @param[out]  socket_owner      Owner of socket, for UNIX.
 * @param[out]  socket_group      Group of socket, for UNIX.
 * @param[out]  socket_mode       Mode of socket, in octal, for UNIX.
 * @param[out]  soc               Socket listened on.
 *
 * @return 0 success, -1 error.
 */
static int
manager_listen (const char *address_str_unix, const char *address_str_tls,
                const char *port_str, const char *socket_owner,
                const char *socket_group, const char *socket_mode, int *soc)
{
  struct sockaddr *address;
  struct sockaddr_un address_unix;
  struct sockaddr_storage address_tls;
  int address_size;

  memset (&address_tls, 0, sizeof (struct sockaddr_storage));
  memset (&address_unix, 0, sizeof (struct sockaddr_un));

  g_debug ("%s: address_str_unix: %s", __func__, address_str_unix);
  if (address_str_unix)
    {
      struct stat state;
      gchar *address_parent;

      /* UNIX file socket. */

      address_unix.sun_family = AF_UNIX;
      strncpy (address_unix.sun_path,
               address_str_unix,
               sizeof (address_unix.sun_path) - 1);

      g_debug ("%s: address_unix.sun_path: %s",
               __func__,
               address_unix.sun_path);

      *soc = socket (AF_UNIX, SOCK_STREAM, 0);
      if (*soc == -1)
        {
          g_warning ("Failed to create manager socket (UNIX): %s",
                     strerror (errno));
          return -1;
        }

      if (stat (address_unix.sun_path, &state) == 0)
        {
          /* Remove socket so we can bind(). */
          unlink (address_unix.sun_path);
        }

      address = (struct sockaddr *) &address_unix;
      address_size = sizeof (address_unix);

      /* Ensure the path of the socket exists. */

      address_parent = g_path_get_dirname (address_str_unix);
      if (g_mkdir_with_parents (address_parent, 0755 /* "rwxr-xr-x" */))
        {
          g_warning ("%s: failed to create socket dir %s", __func__,
                     address_parent);
          g_free (address_parent);
          return -1;
        }
      g_free (address_parent);
    }
  else if (address_str_tls)
    {
      struct sockaddr_in *addr4;
      struct sockaddr_in6 *addr6;
      int port, optval;

      /* TLS TCP socket. */

      if (port_str)
        {
          port = atoi (port_str);
          if (port <= 0 || port >= 65536)
            {
              g_warning ("Manager port must be a number between 1 and 65535");
              log_config_free ();
              return -1;
            }
          port = htons (port);
        }
      else
        {
          struct servent *servent = getservbyname ("otp", "tcp");
          if (servent)
            port = servent->s_port;
          else
            port = htons (GVMD_PORT);
        }

      addr4 = (struct sockaddr_in *) &address_tls;
      addr6 = (struct sockaddr_in6 *) &address_tls;
      if (inet_pton (AF_INET6, address_str_tls, &addr6->sin6_addr) > 0)
        {
          address_tls.ss_family = AF_INET6;
          addr6->sin6_port = port;
        }
      else if (inet_pton (AF_INET, address_str_tls, &addr4->sin_addr) > 0)
        {
          address_tls.ss_family = AF_INET;
          addr4->sin_port = port;
        }
      else
        {
          g_warning ("Failed to create manager address %s", address_str_tls);
          return -1;
        }

      if (address_tls.ss_family == AF_INET6)
        *soc = socket (PF_INET6, SOCK_STREAM, 0);
      else
        *soc = socket (PF_INET, SOCK_STREAM, 0);
      if (*soc == -1)
        {
          g_warning ("Failed to create manager socket (TLS): %s",
                     strerror (errno));
          return -1;
        }

      optval = 1;
      if (setsockopt (*soc, SOL_SOCKET, SO_REUSEADDR, &optval, sizeof (int)))
        {
          g_warning ("Failed to set SO_REUSEADDR on socket: %s",
                     strerror (errno));
          return -1;
        }

      address = (struct sockaddr *) &address_tls;
      address_size = sizeof (address_tls);
    }
  else
    return 0;

  /* The socket must have O_NONBLOCK set, in case an "asynchronous network
   * error" removes the connection between `select' and `accept'. */
  if (fcntl (*soc, F_SETFL, O_NONBLOCK) == -1)
    {
      g_warning ("Failed to set manager socket flag: %s", strerror (errno));
      return -1;
    }

  if (bind (*soc, address, address_size) == -1)
    {
      g_warning ("Failed to bind manager socket: %s", strerror (errno));
      return -1;
    }

  if (address_str_unix)
    {
      mode_t omode;

      if (socket_owner)
        {
          struct passwd *passwd;

          passwd = getpwnam (socket_owner);
          if (passwd == NULL)
            {
              g_warning ("%s: User %s not found.", __func__, socket_owner);
              return -1;
            }
          if (chown (address_str_unix, passwd->pw_uid, -1) == -1)
            {
              g_warning ("%s: chown: %s", __func__, strerror (errno));
              return -1;
            }
        }

      if (socket_group)
        {
          struct group *group;

          group = getgrnam (socket_group);
          if (group == NULL)
            {
              g_warning ("%s: Group %s not found.", __func__, socket_group);
              return -1;
            }
          if (chown (address_str_unix, -1, group->gr_gid) == -1)
            {
              g_warning ("%s: chown: %s", __func__, strerror (errno));
              return -1;
            }
        }

      if (!socket_mode)
        socket_mode = "660";
      omode = strtol (socket_mode, 0, 8);
      if (omode <= 0 || omode > 4095)
        {
          g_warning ("%s: Erroneous --listen-mode value", __func__);
          return -1;
        }
      if (chmod (address_str_unix, omode) == -1)
        {
          g_warning ("%s: chmod: %s", __func__, strerror (errno));
          return -1;
        }
    }

  if (listen (*soc, MAX_CONNECTIONS) == -1)
    {
      g_warning ("Failed to listen on manager socket: %s", strerror (errno));
      return -1;
    }

  return 0;
}

/**
 * @brief parse_authentication_goption_arg is used to parse authentication
 * parameter.
 *
 * @param[in] opt the parameter (e.g. --pepper).
 * @param[in] arg the value of the parameter.
 * @param[in] data the pointer of the data to set (unused).
 * @param[in] err used to set error string on failure.
 *
 * @return TRUE success, FALSE on failure.
 **/
static gboolean
parse_authentication_goption_arg (const gchar *opt, const gchar *arg,
                                  gpointer data, GError **err)
{
  if (strcmp (opt, "--pepper") == 0)
    {
      if (manage_authentication_setup(arg, strlen(arg), 0, NULL) != GMA_SUCCESS)
        {
          g_set_error (
            err, G_OPTION_ERROR, G_OPTION_ERROR_BAD_VALUE,
            "Unable to set given pepper (%s)",
            arg);
          return FALSE;
        }
    }
  else if (strcmp (opt, "--hashcount") == 0)
    {
      if (manage_authentication_setup(NULL, 0, strtol(arg, NULL, 0), NULL) != GMA_SUCCESS)
        {
          g_set_error (
            err, G_OPTION_ERROR, G_OPTION_ERROR_BAD_VALUE,
            "Unable to set hash_count (%s)",
            arg);
          return FALSE;
        }
    }
  else
    {
      g_set_error (err, G_OPTION_ERROR, G_OPTION_ERROR_UNKNOWN_OPTION,
                   "Unknown authentication option: %s.", opt);
      return FALSE;
    }

  return TRUE;
}

/**
 * @brief Entry point to the manager.
 *
 * \if STATIC
 *
 * Setup the manager and then loop forever passing connections to
 * \ref accept_and_maybe_fork .
 *
 * \endif
 *
 * @param[in]  argc  The number of arguments in argv.
 * @param[in]  argv  The list of arguments to the program.
 * @param[in]  env  The program's environment arguments.
 *
 * @return EXIT_SUCCESS on success, EXIT_FAILURE on failure.
 */
int
gvmd (int argc, char** argv, char *env[])
{
  /* Process options. */

  static int auth_timeout = 15;
  static gboolean check_alerts = FALSE;
  static gboolean create_encryption_key = FALSE;
  static gboolean migrate_database = FALSE;
  static gboolean encrypt_all_credentials = FALSE;
  static gboolean decrypt_all_credentials = FALSE;
  static gboolean disable_password_policy = FALSE;
  static gboolean disable_scheduling = FALSE;
  static gboolean dump_vt_verification = FALSE;
  static gchar *encryption_key_type = NULL;
  static int encryption_key_length = 0;
  static gchar *set_encryption_key = NULL;
  static gboolean get_roles = FALSE;
  static gboolean get_users = FALSE;
  static gboolean get_scanners = FALSE;
  static gboolean foreground = FALSE;
  static gboolean print_version = FALSE;
  static int max_ips_per_target = MANAGE_MAX_HOSTS;
  static int max_email_attachment_size = 0;
  static int max_email_include_size = 0;
  static int max_email_message_size = 0;
  static int verbose = 0;
  static gchar *create_user = NULL;
  static gchar *delete_user = NULL;
  static gchar *inheritor = NULL;
  static gchar *user = NULL;
  static gchar *create_scanner = NULL;
  static gchar *modify_scanner = NULL;
  static gchar *scanner_host = NULL;
  static gchar *scanner_port = NULL;
  static gchar *scanner_type = NULL;
  static gchar *scanner_ca_pub = NULL;
  static gchar *scanner_credential = NULL;
  static gchar *scanner_key_pub = NULL;
  static gchar *scanner_key_priv = NULL;
  static gchar *scanner_relay_host = NULL;
  static gchar *scanner_relay_port = NULL;
  static int scanner_connection_retry = SCANNER_CONNECTION_RETRY_DEFAULT;
  static int schedule_timeout = SCHEDULE_TIMEOUT_DEFAULT;
  static int affected_products_query_size
    = AFFECTED_PRODUCTS_QUERY_SIZE_DEFAULT;
  static int secinfo_fast_init = SECINFO_FAST_INIT_DEFAULT;
  static int secinfo_commit_size = SECINFO_COMMIT_SIZE_DEFAULT;
  static gchar *delete_scanner = NULL;
  static gchar *verify_scanner = NULL;
  static gchar *priorities = "NORMAL";
  static gchar *dh_params = NULL;
  static gboolean ldap_debug = FALSE;
  static gchar *listen_owner = NULL;
  static gchar *listen_group = NULL;
  static gchar *listen_mode = NULL;
  static gchar *new_password = NULL;
  static gchar *optimize = NULL;
  static gchar *osp_vt_update = NULL;
  static gchar *password = NULL;
  static gchar *manager_address_string = NULL;
  static gchar *manager_address_string_2 = NULL;
  static gchar *manager_address_string_unix = NULL;
  static gchar *manager_port_string = NULL;
  static gchar *manager_port_string_2 = NULL;
  static gchar *modify_setting = NULL;
  static gchar *scanner_name = NULL;
  static gchar *rc_name = NULL;
  static gchar *relay_mapper = NULL;
  static gboolean rebuild = FALSE;
  static gchar *rebuild_gvmd_data = NULL;
  static gboolean rebuild_scap = FALSE;
  static gchar *role = NULL;
  static gchar *disable = NULL;
  static gchar *value = NULL;
  static gchar *broker_address = NULL;
  static gchar *feed_lock_path = NULL;
  static int feed_lock_timeout = 0;
  static int max_concurrent_scan_updates = 0;
  static int max_database_connections = MAX_DATABASE_CONNECTIONS_DEFAULT;
  static int max_concurrent_report_processing = MAX_REPORT_PROCESSING_DEFAULT;
  static int mem_wait_retries = 30;
  static int min_mem_feed_update = 0;
  static int vt_ref_insert_size = VT_REF_INSERT_SIZE_DEFAULT;
  static int vt_sev_insert_size = VT_SEV_INSERT_SIZE_DEFAULT;
  static gchar *vt_verification_collation = NULL;

  GString *full_disable_commands = g_string_new ("");

  int sentry_initialized;
  GError *error = NULL;
  lockfile_t lockfile_checking, lockfile_serving;
  GOptionContext *option_context;
  static GOptionEntry option_entries[]
    = {
        { "affected-products-query-size", '\0', 0, G_OPTION_ARG_INT,
          &affected_products_query_size,
          "Sets the number of CVEs to process per query when updating"
          " the affected products. Defaults to "
          G_STRINGIFY (AFFECTED_PRODUCTS_QUERY_SIZE_DEFAULT) ".",
          "<number>" },
        { "auth-timeout", '\0', 0, G_OPTION_ARG_INT,
          &auth_timeout,
          "Sets the authentication timeout time for the cached authentication."
          " Defaults to 15 minutes.",
          "<timeout>" },
        { "broker-address", '\0', 0, G_OPTION_ARG_STRING,
          &broker_address,
          "Sets the address for the publish-subscribe message (MQTT) broker."
          " Defaults to " DEFAULT_BROKER_ADDRESS ". Set to empty to disable.",
          "<address>" },
        { "check-alerts", '\0', 0, G_OPTION_ARG_NONE,
          &check_alerts,
          "Check SecInfo alerts.",
          NULL },
        { "client-watch-interval", '\0', 0, G_OPTION_ARG_INT,
          &client_watch_interval,
          "Check if client connection was closed every <number> seconds."
          " 0 to disable. Defaults to "
          G_STRINGIFY (DEFAULT_CLIENT_WATCH_INTERVAL) " seconds.",
          "<number>" },
        { "create-encryption-key", '\0', 0, G_OPTION_ARG_NONE,
          &create_encryption_key,
          "Create a new credential encryption key, set it as the new default"
          " and exit."
          " With no other options given, a 4096 bit RSA key is created.",
          NULL },
        { "create-scanner", '\0', 0, G_OPTION_ARG_STRING,
          &create_scanner,
          "Create global scanner <scanner> and exit.",
          "<scanner>" },
        { "create-user", '\0', 0, G_OPTION_ARG_STRING,
          &create_user,
          "Create admin user <username> and exit.",
          "<username>" },
        { "database", 'd', 0, G_OPTION_ARG_STRING,
          &(database.name),
          "Use <name> as database for PostgreSQL.",
          "<name>" },
        { "db-host", '\0', 0, G_OPTION_ARG_STRING,
          &(database.host),
          "Use <host> as database host or socket directory for PostgreSQL.",
          "<host>" },
        { "db-port", '\0', 0, G_OPTION_ARG_STRING,
          &(database.port),
          "Use <port> as database port or socket extension for PostgreSQL.",
          "<port>" },
        { "db-user", '\0', 0, G_OPTION_ARG_STRING,
          &(database.user),
          "Use <user> as database user.",
          "<user>" },
        { "db-semaphore-timeout", '\0', 0, G_OPTION_ARG_INT,
          &(database.semaphore_timeout),
          "Use <semaphore_timeout> as sempahore timeout for PostgreSQL connections.",
          "<semaphore_timeout>" },
        { "decrypt-all-credentials", '\0', G_OPTION_FLAG_HIDDEN,
          G_OPTION_ARG_NONE,
          &decrypt_all_credentials,
          NULL,
          NULL },
        { "delete-scanner", '\0', 0, G_OPTION_ARG_STRING,
          &delete_scanner,
          "Delete scanner <scanner-uuid> and exit.",
          "<scanner-uuid>" },
        { "delete-user", '\0', 0, G_OPTION_ARG_STRING,
          &delete_user,
          "Delete user <username> and exit.",
          "<username>" },
        { "dh-params", '\0', 0, G_OPTION_ARG_STRING,
          &dh_params,
          "Diffie-Hellman parameters file",
          "<file>" },
        { "disable-cmds", '\0', 0, G_OPTION_ARG_STRING,
          &disable,
          "Disable comma-separated <commands>.",
          "<commands>" },
        { "disable-encrypted-credentials", '\0', 0, G_OPTION_ARG_NONE,
          &disable_encrypted_credentials,
          "Do not encrypt or decrypt credentials.",
          NULL },
        { "disable-password-policy", '\0', 0, G_OPTION_ARG_NONE,
          &disable_password_policy,
          "Do not restrict passwords to the policy.",
          NULL },
        { "disable-scheduling", '\0', 0, G_OPTION_ARG_NONE,
          &disable_scheduling,
          "Disable task scheduling.",
          NULL },
        { "dump-vt-verification", '\0', 0, G_OPTION_ARG_NONE,
          &dump_vt_verification,
          "Dump the string the VTs verification hash is calculated from.",
          NULL },
        { "encryption-key-length", '\0', 0, G_OPTION_ARG_INT,
          &encryption_key_length,
          "Set key length to <length> bits when creating a new RSA"
          " credential encryption key. Defaults to "
          G_STRINGIFY (DEFAULT_ENCRYPTION_KEY_LENGTH) ".",
          "<length>" },
        { "encryption-key-type", '\0', 0, G_OPTION_ARG_STRING,
          &encryption_key_type,
          "Use the key type <type> when creating a new credential"
          " encryption key. Currently only RSA is supported.",
          "<type>" },
        { "encrypt-all-credentials", '\0', 0, G_OPTION_ARG_NONE,
          &encrypt_all_credentials,
          "(Re-)Encrypt all credentials.",
          NULL },
        { "feed-lock-path", '\0', 0, G_OPTION_ARG_FILENAME,
          &feed_lock_path,
          "Sets the path to the feed lock file.",
          "<path>" },
        { "feed-lock-timeout", '\0', 0, G_OPTION_ARG_INT,
          &feed_lock_timeout,
          "Sets the number of seconds to retry for if the feed is locked"
          " in contexts (like migration or rebuilds) that do not retry"
          " on their own (like automatic syncs). Defaults to 0 (no retry).",
          "<timeout>" },
        { "foreground", 'f', 0, G_OPTION_ARG_NONE,
          &foreground,
          "Run in foreground.",
          NULL },
        { "get-roles", '\0', 0, G_OPTION_ARG_NONE,
          &get_roles,
          "List roles and exit.",
          NULL },
        { "get-scanners", '\0', 0, G_OPTION_ARG_NONE,
          &get_scanners,
          "List scanners and exit.",
          NULL },
        { "get-users", '\0', 0, G_OPTION_ARG_NONE,
          &get_users,
          "List users and exit.",
          NULL },
        { "gnutls-priorities", '\0', 0, G_OPTION_ARG_STRING,
          &priorities,
          "Sets the GnuTLS priorities for the Manager socket.",
          "<priorities-string>" },
        { "hashcount", '\0', 0, G_OPTION_ARG_CALLBACK,
           parse_authentication_goption_arg,
          "Use <hashcount> to enhance the computational cost of creating a password hash.",
          "<hashcount>" },
        { "inheritor", '\0', 0, G_OPTION_ARG_STRING,
          &inheritor,
          "Have <username> inherit from deleted user.",
          "<username>" },
        { "ldap-debug", '\0', 0, G_OPTION_ARG_NONE,
          &ldap_debug,
          "Enable debugging of LDAP authentication",
          NULL },
        { "listen", 'a', 0, G_OPTION_ARG_STRING,
          &manager_address_string,
          "Listen on <address>.",
          "<address>" },
        { "listen2", '\0', 0, G_OPTION_ARG_STRING,
          &manager_address_string_2,
          "Listen also on <address>.",
          "<address>" },
        { "listen-group", '\0', 0, G_OPTION_ARG_STRING,
          &listen_group,
          "Group of the unix socket",
          "<string>" },
        { "listen-mode", '\0', 0, G_OPTION_ARG_STRING,
          &listen_mode,
          "File mode of the unix socket",
          "<string>" },
        { "listen-owner", '\0', 0, G_OPTION_ARG_STRING,
          &listen_owner,
          "Owner of the unix socket",
          "<string>" },
        { "max-concurrent-scan-updates", '\0', 0, G_OPTION_ARG_INT,
          &max_concurrent_scan_updates,
          "Maximum number of scan updates that can run at the same time."
          " Default: 0 (unlimited).",
          "<number>" },
        { "max-database-connections", '\0', 0, G_OPTION_ARG_INT,
          &max_database_connections,
          "Maximum number of database connections at the same time."
          " Default: 50",
          "<number>" },
        { "max-concurrent-report-processing", '\0', 0, G_OPTION_ARG_INT,
          &max_concurrent_report_processing,
          "Maximum number of imported reports processed at the same time."
          " Default: 30",
          "<number>" },
        { "max-email-attachment-size", '\0', 0, G_OPTION_ARG_INT,
          &max_email_attachment_size,
          "Maximum size of alert email attachments, in bytes.",
          "<number>" },
        { "max-email-include-size", '\0', 0, G_OPTION_ARG_INT,
          &max_email_include_size,
          "Maximum size of inlined content in alert emails, in bytes.",
          "<number>" },
        { "max-email-message-size", '\0', 0, G_OPTION_ARG_INT,
          &max_email_message_size,
          "Maximum size of user-defined message text in alert emails,"
          " in bytes.",
          "<number>" },
        { "max-ips-per-target", '\0', 0, G_OPTION_ARG_INT,
          &max_ips_per_target,
          "Maximum number of IPs per target.",
          "<number>" },
        { "mem-wait-retries", '\0', 0, G_OPTION_ARG_INT,
          &mem_wait_retries,
          "How often to try waiting for available memory. Default: 30."
          " Each retry will wait for 10 seconds.",
          "<number>" },
        { "migrate", 'm', 0, G_OPTION_ARG_NONE,
          &migrate_database,
          "Migrate the database and exit.",
          NULL },
        { "min-mem-feed-update", '\0', 0, G_OPTION_ARG_INT,
          &min_mem_feed_update,
          "Minimum memory in MiB for feed updates. Default: 0."
          " Feed updates are skipped if less physical memory is available.",
          "<number>" },
        { "modify-scanner", '\0', 0, G_OPTION_ARG_STRING,
          &modify_scanner,
          "Modify scanner <scanner-uuid> and exit.",
          "<scanner-uuid>" },
        { "modify-setting", '\0', 0, G_OPTION_ARG_STRING,
          &modify_setting,
          "Modify setting <uuid> and exit.",
          "<uuid>" },
        { "new-password", '\0', 0, G_OPTION_ARG_STRING,
          &new_password,
          "Modify user's password and exit.",
          "<password>" },
        { "optimize", '\0', 0, G_OPTION_ARG_STRING,
          &optimize,
          "Run an optimization: vacuum, analyze, add-feed-permissions,"
          " cleanup-config-prefs, cleanup-feed-permissions,"
          " cleanup-port-names, cleanup-report-formats, cleanup-result-encoding,"
          " cleanup-result-nvts, cleanup-result-severities,"
          " cleanup-schedule-times, cleanup-sequences,"
          " cleanup-tls-certificate-encoding, migrate-relay-sensors,"
          " rebuild-report-cache or update-report-cache.",
          "<name>" },
        { "osp-vt-update", '\0', 0, G_OPTION_ARG_STRING,
          &osp_vt_update,
          "Unix socket for OSP NVT update.  Defaults to the path of the"
          "'OpenVAS Default' scanner if it is an absolute path.",
          "<scanner-socket>" },
        { "password", '\0', 0, G_OPTION_ARG_STRING,
          &password,
          "Password, for --create-user.",
          "<password>" },
        { "pepper", '\0', 0, G_OPTION_ARG_CALLBACK,
           parse_authentication_goption_arg,
          "Use <pepper> to statically enhance salt of password hashes (maximal 4 character).",
          "<pepper>" },
        { "port", 'p', 0, G_OPTION_ARG_STRING,
          &manager_port_string,
          "Use port number <number>.",
          "<number>" },
        { "port2", '\0', 0, G_OPTION_ARG_STRING,
          &manager_port_string_2,
          "Use port number <number> for address 2.",
          "<number>" },
        { "rebuild", '\0', 0, G_OPTION_ARG_NONE,
          &rebuild,
          "Remove NVT db, and rebuild it from the scanner.",
          NULL },
        { "rebuild-gvmd-data", '\0', 0, G_OPTION_ARG_STRING,
          &rebuild_gvmd_data,
          "Reload all gvmd data objects of a given types from feed."
          " The types must be \"all\" or a comma-separated of the following:"
          " \"configs\", \"port_lists\" and \"report_formats\"",
          "<types>" },
        { "rebuild-scap", '\0', 0, G_OPTION_ARG_NONE,
          &rebuild_scap,
          "Rebuild all SCAP data.",
          NULL },
        { "relay-mapper", '\0', 0, G_OPTION_ARG_FILENAME,
          &relay_mapper,
          "Executable for automatically mapping scanner hosts to relays."
          " If the option is empty or not given, automatic mapping"
          " is disabled. This option is deprecated and relays should be"
          " set explictly in the relay_... fields of scanners.",
          "<file>" },
        { "role", '\0', 0, G_OPTION_ARG_STRING,
          &role,
          "Role for --create-user and --get-users.",
          "<role>" },
        { "scanner-ca-pub", '\0', 0, G_OPTION_ARG_STRING,
          &scanner_ca_pub,
          "Scanner CA Certificate path for --[create|modify]-scanner.",
          "<scanner-ca-pub>" },
        { "scanner-connection-retry", '\0', 0, G_OPTION_ARG_INT,
          &scanner_connection_retry,
          "Number of auto retries if scanner connection is lost in a running task,"
          " default: "G_STRINGIFY (SCANNER_CONNECTION_RETRY_DEFAULT),
          "<number>" },
        { "scanner-credential", '\0', 0, G_OPTION_ARG_STRING,
          &scanner_credential,
          "Scanner credential for --create-scanner and --modify-scanner."
          " Can be blank to unset or a credential UUID."
          " If omitted, a new credential can be created instead.",
          "<scanner-credential>" },
        { "scanner-host", '\0', 0, G_OPTION_ARG_STRING,
          &scanner_host,
          "Scanner host or socket for --create-scanner and --modify-scanner.",
          "<scanner-host>" },
        { "scanner-key-priv", '\0', 0, G_OPTION_ARG_STRING,
          &scanner_key_priv,
          "Scanner private key path for --[create|modify]-scanner"
          " if --scanner-credential is not given.",
          "<scanner-key-private>" },
        { "scanner-key-pub", '\0', 0, G_OPTION_ARG_STRING,
          &scanner_key_pub,
          "Scanner Certificate path for --[create|modify]-scanner"
          " if --scanner-credential is not given.",
          "<scanner-key-public>" },
        { "scanner-name", '\0', 0, G_OPTION_ARG_STRING,
          &scanner_name,
          "Name for --modify-scanner.",
          "<name>" },
        { "scanner-port", '\0', 0, G_OPTION_ARG_STRING,
          &scanner_port,
          "Scanner port for --create-scanner and --modify-scanner."
          " Default is " G_STRINGIFY (GVMD_PORT) ".",
          "<scanner-port>" },
        { "scanner-relay-host", '\0', 0, G_OPTION_ARG_STRING,
          &scanner_relay_host,
          "Scanner relay host or socket for --create-scanner and"
          " --modify-scanner.",
          "<scanner-relay-host>" },
        { "scanner-relay-port", '\0', 0, G_OPTION_ARG_STRING,
          &scanner_relay_port,
          "Scanner relay port for --create-scanner and --modify-scanner.",
          "<scanner-relay-port>" },
        { "scanner-type", '\0', 0, G_OPTION_ARG_STRING,
          &scanner_type,
          "Scanner type for --create-scanner and --modify-scanner."
          " Either 'OpenVAS', 'OSP', 'OSP-Sensor'"
          " or a number as used in GMP.",
          "<scanner-type>" },
        { "schedule-timeout", '\0', 0, G_OPTION_ARG_INT,
          &schedule_timeout,
          "Time out tasks that are more than <time> minutes overdue."
          " -1 to disable, 0 for minimum time, default: "
          G_STRINGIFY (SCHEDULE_TIMEOUT_DEFAULT),
          "<time>" },
        { "secinfo-commit-size", '\0', 0, G_OPTION_ARG_INT,
          &secinfo_commit_size,
          "During CERT and SCAP sync, commit updates to the database every"
          " <number> items, 0 for unlimited, default: "
          G_STRINGIFY (SECINFO_COMMIT_SIZE_DEFAULT), "<number>" },
        { "secinfo-fast-init", '\0', 0, G_OPTION_ARG_INT,
          &secinfo_fast_init,
          "Whether to prefer faster SQL with less checks for non-incremental"
          " SecInfo updates."
          " 0 to use statements with more checks, 1 to use faster statements,"
          " default: "
          G_STRINGIFY (SECINFO_FAST_INIT_DEFAULT), "<number>" },
        { "set-encryption-key", '\0', 0, G_OPTION_ARG_STRING,
          &set_encryption_key,
          "Set the encryption key with the given UID as the new default"
          " and exit.",
          "<uid>" },
        { "unix-socket", 'c', 0, G_OPTION_ARG_STRING,
          &manager_address_string_unix,
          "Listen on UNIX socket at <filename>.",
          "<filename>" },
        { "user", '\0', 0, G_OPTION_ARG_STRING,
          &user,
          "User for --new-password.",
          "<username>" },
        { "value", '\0', 0, G_OPTION_ARG_STRING,
          &value,
          "Value for --modify-setting.",
          "<value>" },
        { "verbose", 'v', 0, G_OPTION_ARG_NONE,
          &verbose,
          "Has no effect.  See INSTALL.md for logging config.",
          NULL },
        { "verify-scanner", '\0', 0, G_OPTION_ARG_STRING,
          &verify_scanner,
          "Verify scanner <scanner-uuid> and exit.",
          "<scanner-uuid>" },
        { "version", '\0', 0, G_OPTION_ARG_NONE,
          &print_version,
          "Print version and exit.",
          NULL },
        { "vt-ref-insert-size", '\0', 0, G_OPTION_ARG_INT,
          &vt_ref_insert_size,
          "Max number of VT refs to insert per statement during VT update,"
          " 0 for unlimited, default: "
          G_STRINGIFY (VT_REF_INSERT_SIZE_DEFAULT), "<number>" },
        { "vt-sev-insert-size", '\0', 0, G_OPTION_ARG_INT,
          &vt_sev_insert_size,
          "Max number of VT severities to insert per statement during VT update,"
          " 0 for unlimited, default: "
          G_STRINGIFY (VT_SEV_INSERT_SIZE_DEFAULT), "<number>" },
        { "vt-verification-collation", '\0', 0, G_OPTION_ARG_STRING,
          &vt_verification_collation,
          "Set collation for VT verification to <collation>, omit or leave"
          " empty to choose automatically. Should be 'ucs_default' if DB uses"
          " UTF-8 or 'C' for single-byte encodings.",
          "<collation>" },
        { NULL }
      };

  /* Set locale based on environment variables. */

  setlocale (LC_ALL, "C.UTF-8");

  /* Initialize variable functions.
   *
   * Using variable function pointers allows them to be decoupled from
   * other parts of the code like the database access or type-specific
   * functions for testing or gvmd sub-services.
   */

  init_manage_filter_utils_funcs (filter_term_sql);
  init_manage_settings_funcs (setting_value_sql,
                              setting_value_int_sql);

  /* Process options. */

  option_context = g_option_context_new ("- Manager of the Open Vulnerability Assessment System");
  g_option_context_add_main_entries (option_context, option_entries, NULL);
  if (!g_option_context_parse (option_context, &argc, &argv, &error))
    {
      g_option_context_free (option_context);
      g_critical ("%s: g_option_context_parse: %s", __func__,
                  error->message);
      exit (EXIT_FAILURE);
    }
  g_option_context_free (option_context);

  sentry_initialized = init_sentry ();
  if (print_version)
    {
      printf ("Greenbone Vulnerability Manager %s\n", GVMD_VERSION);
#ifdef GVMD_GIT_REVISION
      printf ("GIT revision %s\n", GVMD_GIT_REVISION);
#endif
      printf ("Manager DB revision %i\n", manage_db_supported_version ());
      if (gvm_has_sentry_support ())
        {
          const char *sentry_dsn;
          sentry_dsn = g_getenv ("SENTRY_DSN_GVMD");

          if (sentry_initialized)
            printf ("Sentry support enabled with DSN %s\n", sentry_dsn);
          else if (sentry_dsn == NULL)
            printf ("Sentry support disabled: no DSN set\n");
          else
            printf ("Sentry support disabled\n");
        }
#if OPENVASD == 1
      printf ("OpenVASD is enabled\n");
#endif
#if CVSS3_RATINGS == 1
      printf ("CVSS3 severity ratings enabled\n");
#endif
#if FEED_VT_METADATA == 1
      printf ("Feed VT metadata enabled\n");
#endif
      printf ("Copyright (C) 2009-2025 Greenbone AG\n");
      printf ("License: AGPL-3.0-or-later\n");
      printf
        ("This is free software: you are free to change and redistribute it.\n"
         "There is NO WARRANTY, to the extent permitted by law.\n\n");
      gvm_close_sentry ();
      exit (EXIT_SUCCESS);
    }

  /* Ensure client_watch_interval is not negative */

  if (client_watch_interval < 0)
    {
      client_watch_interval = 0;
    }

  /* Set authentication cache timeout */
  set_auth_timeout (auth_timeout);

  /* Set broker address */
  set_broker_address (broker_address
                        ? broker_address
                        : DEFAULT_BROKER_ADDRESS);

  /* Set feed lock path */
  set_feed_lock_path (feed_lock_path);

  /* Set feed lock timeout */
  set_feed_lock_timeout (feed_lock_timeout);

  /* Set schedule_timeout */

  set_schedule_timeout (schedule_timeout);

  /* Set the connection auto retry */
  set_scanner_connection_retry (scanner_connection_retry);

  /* Set SQL sizes and related options */

  set_secinfo_fast_init (secinfo_fast_init);

  set_affected_products_query_size (affected_products_query_size);

  set_secinfo_commit_size (secinfo_commit_size);

  set_vt_ref_insert_size (vt_ref_insert_size);

  set_vt_sev_insert_size (vt_sev_insert_size);

  /* Set VT verification collation override */
  set_vt_verification_collation (vt_verification_collation);

  /* Check which type of socket to use. */

  if (manager_address_string_unix == NULL)
    {
      if (manager_address_string || manager_address_string_2)
        use_tls = 1;
      else
        {
          use_tls = 0;
          manager_address_string_unix = g_build_filename (GVMD_RUN_DIR,
                                                          "gvmd.sock",
                                                          NULL);
        }
    }
  else
    {
      use_tls = 0;
      if (manager_address_string || manager_address_string_2)
        {
          g_critical ("%s: --listen or --listen2 given with --unix-socket",
                      __func__);
          return EXIT_FAILURE;
        }
    }

  if (use_tls == 0
      && (manager_port_string || manager_port_string_2))
    {
      g_critical ("%s: --port or --port2 given when listening on UNIX socket",
                  __func__);
      return EXIT_FAILURE;
    }

  /* Set process title. */

  setproctitle_init (argc, argv, env);
  setproctitle ("Initializing");

  /* Setup initial signal handlers. */

  setup_signal_handler (SIGABRT, handle_sigabrt_simple, 1);

  /* Set maximum number of concurrent scan updates */
  set_max_concurrent_scan_updates (max_concurrent_scan_updates);

  /* Set maximum number of database connections */
  set_max_database_connections (max_database_connections);

  /* Set maximum number of concurrent report processing */
  set_max_concurrent_report_processing (max_concurrent_report_processing);

  /* Initialize Inter-Process Communication */
  init_semaphore_set ();

  /* Switch to UTC for scheduling. */

  if (migrate_database
      && manage_migrate_needs_timezone (log_config, &database))
    g_info ("%s: leaving TZ as is, for migrator", __func__);
  else if (setenv ("TZ", "utc 0", 1) == -1)
    {
      g_critical ("%s: failed to set timezone", __func__);
      gvm_close_sentry ();
      exit (EXIT_FAILURE);
    }
  else
    set_log_tz ("utc 0");

  tzset ();

  /* Set umask to hoard created files, including the database. */

  umask (S_IRGRP | S_IWGRP | S_IXGRP | S_IROTH | S_IWOTH | S_IXOTH);

  /* Setup logging. */

  rc_name = g_build_filename (GVM_SYSCONF_DIR,
                              "gvmd_log.conf",
                              NULL);
  if (gvm_file_is_readable (rc_name))
    log_config = load_log_configuration (rc_name);
  g_free (rc_name);
  setup_log_handlers (log_config);

  /* Log whether sentry support is enabled */
  if (sentry_initialized)
    {
      g_message ("Sentry support enabled with DSN %s",
                 g_getenv ("SENTRY_DSN_GVMD"));
    }
  else
    {
      g_debug ("Sentry support disabled");
    }

  /* Enable GNUTLS debugging if requested via env variable.  */
  {
    const char *s;
    if ((s=getenv ("GVM_GNUTLS_DEBUG")))
      {
        gnutls_global_set_log_function (log_func_for_gnutls);
        gnutls_global_set_log_level (atoi (s));
      }
  }

  /* Set number of retries waiting for memory */
  set_mem_wait_retries (mem_wait_retries);

  /* Set minimum memory for feed updates */
  set_min_mem_feed_update (min_mem_feed_update);

  /* Set relay mapper */
  if (relay_mapper && strcmp (relay_mapper, ""))
    {
      if (gvm_file_exists (relay_mapper) == 0)
        g_warning ("Relay mapper '%s' not found.", relay_mapper);
      else if (gvm_file_is_readable (relay_mapper) == 0)
        g_warning ("Relay mapper '%s' is not readable.", relay_mapper);
      else if (gvm_file_is_executable (relay_mapper) == 0)
        g_warning ("Relay mapper '%s' is not executable.", relay_mapper);
      else
        {
          g_debug ("Using relay mapper '%s'.", relay_mapper);
          set_relay_mapper_path (relay_mapper);
        }
    }
  else
    g_debug ("Relay mapper disabled.");

  /*
   * Parameters for new credential encryption keys
   */
  if (lsc_crypt_enckey_parms_init (encryption_key_type,
                                   encryption_key_length))
    {
      g_critical ("%s: failed to set encryption key parameters", __func__);
      gvm_close_sentry ();
      exit (EXIT_FAILURE);
    }

  /**
   * LDAP debugging
   */

  if (ldap_debug)
    {
      if (ldap_enable_debug () == 0)
        g_message ("LDAP debugging enabled");
      else
        g_warning ("Could not enable LDAP debugging");
    }

#ifdef GVMD_GIT_REVISION
  g_message ("   Greenbone Vulnerability Manager version %s (GIT revision %s) (DB revision %i)",
             GVMD_VERSION,
             GVMD_GIT_REVISION,
             manage_db_supported_version ());
#else
  g_message ("   Greenbone Vulnerability Manager version %s (DB revision %i)",
             GVMD_VERSION,
             manage_db_supported_version ());
#endif

  /* Get exclusivity on the startup locks.
   *
   * The main process keeps this open until after init_gmpd, so that check_db
   * has exclusive access to the db.
   *
   * Helper and migrator processes just keep this open long enough to check the
   * other startup locks.
   *
   * There are 3 startup locks:
   *  1 gvm-serving: the main process (exclusive)
   *  2 gvm-helping: an option process, like --create-user (shared)
   *  3 gvm-migrating: a --migrate process (exclusive).
   *
   * The locks are inherited by forked processes, and are only released when all
   * associated files are closed (i.e. when all processes exit). */


  int lock_ret;
  int retries = 0;

  lock_ret = lockfile_lock_nb (&lockfile_checking, "gvm-checking");

  while (lock_ret == 1 && retries < MAX_LOCK_RETRIES)
    {
      gvm_sleep (4);
      lock_ret = lockfile_lock_nb (&lockfile_checking, "gvm-checking");
      retries++;
    }

  switch (lock_ret)
    {
      case 0:
        break;
      case 1:
        g_warning ("%s: Another process is busy starting up", __func__);
        return EXIT_FAILURE;
      case -1:
      default:
        g_critical ("%s: Error trying to get checking lock", __func__);
        return EXIT_FAILURE;
    }

  if (migrate_database)
    {
      lockfile_t lockfile_migrating;

      /* Migrate the database to the version supported by this manager. */

      switch (lockfile_locked ("gvm-serving"))
        {
          case 1:
            g_warning ("%s: Main process is running, refusing to migrate",
                       __func__);
            return EXIT_FAILURE;
          case -1:
            g_warning ("%s: Error checking serving lock",
                       __func__);
            return EXIT_FAILURE;
        }

      switch (lockfile_locked ("gvm-helping"))
        {
          case 1:
            g_warning ("%s: An option process is running, refusing to migrate",
                       __func__);
            return EXIT_FAILURE;
          case -1:
            g_warning ("%s: Error checking helping lock",
                       __func__);
            return EXIT_FAILURE;
        }

      switch (lockfile_lock_nb (&lockfile_migrating, "gvm-migrating"))
        {
          case 1:
            g_warning ("%s: A migrate is already running", __func__);
            return EXIT_FAILURE;
          case -1:
            g_critical ("%s: Error getting migrating lock", __func__);
            return EXIT_FAILURE;
        }

      if (lockfile_unlock (&lockfile_checking))
        {
          g_critical ("%s: Error releasing checking lock", __func__);
          return EXIT_FAILURE;
        }

      setproctitle ("Migrating database");

      g_info ("   Migrating database.");

      switch (manage_migrate (log_config, &database))
        {
          case 0:
            g_info ("   Migration succeeded.");
            return EXIT_SUCCESS;
          case 1:
            g_info ("%s: databases are already at the supported version",
                       __func__);
            return EXIT_SUCCESS;
          case 2:
            g_warning ("%s: database migration too hard",
                       __func__);
            return EXIT_FAILURE;
          case 11:
            g_warning ("%s: cannot migrate SCAP database",
                       __func__);
            return EXIT_FAILURE;
          case 12:
            g_warning ("%s: cannot migrate CERT database",
                       __func__);
            return EXIT_FAILURE;
          case -1:
            g_critical ("%s: database migration failed",
                        __func__);
            return EXIT_FAILURE;
          case -11:
            g_critical ("%s: SCAP database migration failed",
                        __func__);
            return EXIT_FAILURE;
          case -12:
            g_critical ("%s: CERT database migration failed",
                        __func__);
            return EXIT_FAILURE;
          default:
            assert (0);
            g_critical ("%s: strange return from manage_migrate",
                        __func__);
            return EXIT_FAILURE;
        }
    }

  /* For the main process and for option processes, refuse to start when a
   * migrate is in process. */

  if (lockfile_locked ("gvm-migrating"))
    {
      g_warning ("%s: A migrate is in progress", __func__);
      return EXIT_FAILURE;
    }

  /* Handle non-migrate options.
   *
   * These can run concurrently, so they set the shared lock gvm-helping, and
   * release gvm-checking, via option_lock. */

  if (osp_vt_update)
#if OPENVASD
    g_critical ("%s: openvasd scanner is enabled."
                 " The --osp-vt-update command was not executed.",
                 __func__);
#else
    set_osp_vt_update_socket (osp_vt_update);
#endif

  if (disable_password_policy)
    gvm_disable_password_policy ();
  else
    {
      gchar *password_policy;
      password_policy = g_build_filename (GVM_SYSCONF_DIR,
                                          "pwpolicy.conf",
                                          NULL);
      if (gvm_file_exists (password_policy) == FALSE)
        g_warning ("%s: password policy missing: %s",
                   __func__,
                   password_policy);
      else if (gvm_file_is_readable (password_policy) == FALSE)
        g_warning ("%s: password policy not readable: %s",
                   __func__,
                   password_policy);
      g_free (password_policy);
    }

  if (optimize)
    {
      int ret;

      setproctitle ("Optimizing");

      if (option_lock (&lockfile_checking))
        return EXIT_FAILURE;

      ret = manage_optimize (log_config, &database, optimize);
      log_config_free ();
      if (ret)
        return EXIT_FAILURE;
      return EXIT_SUCCESS;
    }

  if (rebuild)
    {
      int ret;

      setproctitle ("--rebuild");

      if (option_lock (&lockfile_checking))
        return EXIT_FAILURE;

      ret = manage_rebuild (log_config, &database);
      log_config_free ();
      if (ret)
        {
          printf ("Failed to rebuild NVT cache.\n");
          return EXIT_FAILURE;
        }
      return EXIT_SUCCESS;
    }

  if (rebuild_gvmd_data)
    {
      int ret;
      gchar *error_msg;

      error_msg = NULL;

      setproctitle ("--rebuild-gvmd-data");

      if (option_lock (&lockfile_checking))
        return EXIT_FAILURE;

      ret = manage_rebuild_gvmd_data_from_feed (rebuild_gvmd_data,
                                                log_config,
                                                &database,
                                                &error_msg);
      if (ret)
        {
          g_warning ("Failed to rebuild gvmd data: %s\n", error_msg);
          printf ("Failed to rebuild gvmd data: %s\n", error_msg);
          g_free (error_msg);
          log_config_free ();
          return EXIT_FAILURE;
        }
      log_config_free ();
      return EXIT_SUCCESS;
    }

  if (rebuild_scap)
    {
      int ret;

      setproctitle ("--rebuild-scap");

      if (option_lock (&lockfile_checking))
        return EXIT_FAILURE;

      ret = manage_rebuild_scap (log_config, &database);
      log_config_free ();
      if (ret)
        {
          printf ("Failed to rebuild SCAP data.\n");
          return EXIT_FAILURE;
        }
      return EXIT_SUCCESS;
    }

  if (dump_vt_verification)
    {
      int ret;

      setproctitle ("--dump-vt-verification");

      if (option_lock (&lockfile_checking))
        return EXIT_FAILURE;

      ret = manage_dump_vt_verification (log_config, &database);
      log_config_free ();
      if (ret)
        {
          printf ("Failed to dump VT verification data.\n");
          return EXIT_FAILURE;
        }
      return EXIT_SUCCESS;
    }

  if (create_scanner)
    {
      int ret;
      scanner_type_t type;
      char *stype;

      /* Create the scanner and then exit. */

      setproctitle ("Creating scanner");

      if (option_lock (&lockfile_checking))
        return EXIT_FAILURE;

      if (!scanner_host)
        {
          printf ("A --scanner-host is required\n");
          return EXIT_FAILURE;
        }
      if (!scanner_port)
        scanner_port = G_STRINGIFY (GVMD_PORT);
      if (!scanner_ca_pub)
        scanner_ca_pub = CACERT;
      if (!scanner_key_pub)
        scanner_key_pub = CLIENTCERT;
      if (!scanner_key_priv)
        scanner_key_priv = CLIENTKEY;

      if (!scanner_type || !strcasecmp (scanner_type, "OpenVAS"))
        type = SCANNER_TYPE_OPENVAS;
      else if (!strcasecmp (scanner_type, "OSP-Sensor"))
        type = SCANNER_TYPE_OSP_SENSOR;
      else if (!strcasecmp (scanner_type, "openvasd"))
        type = SCANNER_TYPE_OPENVASD;
      else if (!strcasecmp (scanner_type, "agent-controller"))
        type = SCANNER_TYPE_AGENT_CONTROLLER;
      else
        {
          type = atoi (scanner_type);
          if (scanner_type_valid (type) == 0
              || type == SCANNER_TYPE_CVE)
            {
              fprintf (stderr, "Invalid scanner type value.\n");
              return EXIT_FAILURE;
            }
        }
      stype = g_strdup_printf ("%u", type);
      ret = manage_create_scanner (log_config, &database, create_scanner,
                                   scanner_host, scanner_port, stype,
                                   scanner_ca_pub, scanner_credential,
                                   scanner_key_pub, scanner_key_priv,
                                   scanner_relay_host, scanner_relay_port);
      g_free (stype);
      log_config_free ();
      if (ret)
        return EXIT_FAILURE;
      return EXIT_SUCCESS;
    }

  if (modify_scanner)
    {
      int ret;
      char *stype;

      /* Modify the scanner and then exit. */

      setproctitle ("Modifying scanner");

      if (option_lock (&lockfile_checking))
        return EXIT_FAILURE;

      if (scanner_type)
        {
          scanner_type_t type;

          if (strcasecmp (scanner_type, "OpenVAS") == 0)
            type = SCANNER_TYPE_OPENVAS;
          else if (!strcasecmp (scanner_type, "OSP-Sensor"))
            type = SCANNER_TYPE_OSP_SENSOR;
          else if (!strcasecmp (scanner_type, "openvasd"))
            type = SCANNER_TYPE_OPENVASD;
          else if (!strcasecmp (scanner_type, "agent-controller"))
            type = SCANNER_TYPE_AGENT_CONTROLLER;
          else
            {
              type = atoi (scanner_type);
              if (scanner_type_valid (type) == 0
                  || type == SCANNER_TYPE_CVE)
                {
                  fprintf (stderr, "Invalid scanner type value.\n");
                  return EXIT_FAILURE;
                }
            }

          stype = g_strdup_printf ("%u", type);
        }
      else
        stype = NULL;

      ret = manage_modify_scanner (log_config, &database, modify_scanner,
                                   scanner_name, scanner_host, scanner_port,
                                   stype, scanner_ca_pub, scanner_credential,
                                   scanner_key_pub, scanner_key_priv,
                                   scanner_relay_host, scanner_relay_port);
      g_free (stype);
      log_config_free ();
      if (ret)
        return EXIT_FAILURE;
      return EXIT_SUCCESS;
    }

  if (check_alerts)
    {
      int ret;

      setproctitle ("Checking alerts");

      if (option_lock (&lockfile_checking))
        return EXIT_FAILURE;

      ret = manage_check_alerts (log_config, &database);
      log_config_free ();
      if (ret)
        return EXIT_FAILURE;
      return EXIT_SUCCESS;
    }

  if (create_encryption_key)
    {
      int ret;
      setproctitle ("Creating encryption key");

      if (option_lock (&lockfile_checking))
        return EXIT_FAILURE;

      ret = manage_create_encryption_key (log_config, &database);
      log_config_free ();
      if (ret)
        return EXIT_FAILURE;
      return EXIT_SUCCESS;
    }

  if (set_encryption_key)
    {
      int ret;
      setproctitle ("Setting encryption key");

      if (option_lock (&lockfile_checking))
        return EXIT_FAILURE;

      ret = manage_set_encryption_key (log_config, &database,
                                       set_encryption_key);
      log_config_free ();
      if (ret)
        return EXIT_FAILURE;
      return EXIT_SUCCESS;
    }

  if (create_user)
    {
      int ret;

      setproctitle ("Creating user");

      if (option_lock (&lockfile_checking))
        return EXIT_FAILURE;

      ret = manage_create_user (log_config, &database, create_user, password,
                                role);
      log_config_free ();
      if (ret)
        return EXIT_FAILURE;
      return EXIT_SUCCESS;
    }

  if (delete_user)
    {
      int ret;

      setproctitle ("Deleting user");

      if (option_lock (&lockfile_checking))
        return EXIT_FAILURE;

      ret = manage_delete_user (log_config, &database, delete_user, inheritor);
      log_config_free ();
      if (ret)
        return EXIT_FAILURE;
      return EXIT_SUCCESS;
    }

  if (get_roles)
    {
      int ret;

      setproctitle ("Getting roles");

      if (option_lock (&lockfile_checking))
        return EXIT_FAILURE;

      set_skip_update_nvti_cache (TRUE);
      ret = manage_get_roles (log_config, &database, verbose);
      set_skip_update_nvti_cache (FALSE);
      log_config_free ();
      if (ret)
        return EXIT_FAILURE;
      return EXIT_SUCCESS;
    }

  if (get_users)
    {
      int ret;

      setproctitle ("Getting users");

      if (option_lock (&lockfile_checking))
        return EXIT_FAILURE;

      set_skip_update_nvti_cache (TRUE);
      ret = manage_get_users (log_config, &database, role, verbose);
      set_skip_update_nvti_cache (FALSE);
      log_config_free ();
      if (ret)
        return EXIT_FAILURE;
      return EXIT_SUCCESS;
    }

  if (get_scanners)
    {
      int ret;

      setproctitle ("Getting scanners");

      if (option_lock (&lockfile_checking))
        return EXIT_FAILURE;

      ret = manage_get_scanners (log_config, &database);
      log_config_free ();
      if (ret)
        return EXIT_FAILURE;
      return EXIT_SUCCESS;
    }

  if (delete_scanner)
    {
      int ret;

      setproctitle ("Deleting scanner");

      if (option_lock (&lockfile_checking))
        return EXIT_FAILURE;

      ret = manage_delete_scanner (log_config, &database, delete_scanner);
      log_config_free ();
      if (ret)
        return EXIT_FAILURE;
      return EXIT_SUCCESS;
    }

  if (verify_scanner)
    {
      int ret;

      setproctitle ("Verifying scanner");

      if (option_lock (&lockfile_checking))
        return EXIT_FAILURE;

      ret = manage_verify_scanner (log_config, &database, verify_scanner);
      log_config_free ();
      if (ret)
        return EXIT_FAILURE;
      return EXIT_SUCCESS;
    }

  if (new_password)
    {
      int ret;

      setproctitle ("Modifying user password");

      if (option_lock (&lockfile_checking))
        return EXIT_FAILURE;

      ret = manage_set_password (log_config, &database, user, new_password);
      log_config_free ();
      if (ret)
        return EXIT_FAILURE;
      return EXIT_SUCCESS;
    }

  if (modify_setting)
    {
      int ret;

      setproctitle ("Modifying setting");

      if (option_lock (&lockfile_checking))
        return EXIT_FAILURE;

      ret = manage_modify_setting (log_config, &database, user,
                                   modify_setting, value);
      log_config_free ();
      if (ret)
        return EXIT_FAILURE;
      return EXIT_SUCCESS;
    }

  if (encrypt_all_credentials)
    {
      int ret;

      setproctitle ("Encrypting all credentials");

      if (option_lock (&lockfile_checking))
        return EXIT_FAILURE;

      ret = manage_encrypt_all_credentials (log_config, &database);
      log_config_free ();
      if (ret)
        return EXIT_FAILURE;
      return EXIT_SUCCESS;
    }

  if (decrypt_all_credentials)
    {
      int ret;

      setproctitle ("Decrypting all credentials");

      if (option_lock (&lockfile_checking))
        return EXIT_FAILURE;

      ret = manage_decrypt_all_credentials (log_config, &database);
      log_config_free ();
      if (ret)
        return EXIT_FAILURE;
      return EXIT_SUCCESS;
    }

  /* Run the standard manager. */

  if (lockfile_locked ("gvm-helping"))
    {
      g_warning ("%s: An option process is running", __func__);
      return EXIT_FAILURE;
    }

  switch (lockfile_lock_nb (&lockfile_serving, "gvm-serving"))
    {
      case 0:
        break;
      case 1:
        g_warning ("%s: Main process is already running", __func__);
        return EXIT_FAILURE;
      case -1:
      default:
        g_critical ("%s: Error trying to get serving lock", __func__);
        return EXIT_FAILURE;
    }

  if (foreground == FALSE)
    {
      /* Fork into the background. */
      pid_t pid = fork ();
      switch (pid)
        {
          case 0:
            /* Child. */
            init_sentry ();
            break;
          case -1:
            /* Parent when error. */
            g_critical ("%s: failed to fork into background: %s",
                        __func__,
                        strerror (errno));
            log_config_free ();
            gvm_close_sentry ();
            exit (EXIT_FAILURE);
            break;
          default:
            /* Parent. */
            log_config_free ();
            gvm_close_sentry ();
            exit (EXIT_SUCCESS);
            break;
        }
    }

  /* Initialise GMP daemon. */

  switch (init_gmpd (log_config, &database, max_ips_per_target,
                     max_email_attachment_size, max_email_include_size,
                     max_email_message_size,
                     fork_connection_for_event, 0))
    {
      case 0:
        break;
      case -2:
        g_critical ("%s: database is wrong version", __func__);
        g_critical ("%s: Your database is too old for this version of gvmd.",
                    __func__);
        g_critical ("%s: Please migrate to the current data model.", __func__);
        g_critical ("%s: Use a command like this: gvmd --migrate", __func__);
        log_config_free ();
        gvm_close_sentry ();
        exit (EXIT_FAILURE);
        break;
      case -5:
        g_critical ("%s: database is wrong version", __func__);
        g_critical ("%s: Your database is too new for this version of gvmd.",
                    __func__);
        g_critical ("%s: Please upgrade gvmd to a newer version.", __func__);
        log_config_free ();
        gvm_close_sentry ();
        exit (EXIT_FAILURE);
        break;
      case -4:
        g_critical ("%s: --max-ips-per-target out of range"
                    " (min=1, max=%i, requested=%i)",
                    __func__,
                    MANAGE_ABSOLUTE_MAX_IPS_PER_TARGET,
                    max_ips_per_target);
        log_config_free ();
        gvm_close_sentry ();
        exit (EXIT_FAILURE);
        break;
      case -1:
      default:
        g_critical ("%s: failed to initialise GMP daemon", __func__);
        log_config_free ();
        gvm_close_sentry ();
        exit (EXIT_FAILURE);
    }

  /* Release the checking lock, so that option processes may start. */

  if (lockfile_unlock (&lockfile_checking))
    {
      g_critical ("%s: Error releasing checking lock", __func__);
      gvm_close_sentry ();
      return EXIT_FAILURE;
    }

  /* Register the `cleanup' function. */

  if (atexit (&cleanup))
    {
      g_critical ("%s: failed to register `atexit' cleanup function",
                  __func__);
      log_config_free ();
      gvm_close_sentry ();
      exit (EXIT_FAILURE);
    }

  /* Set our pidfile. */

  if (pidfile_create (GVMD_PID_PATH))
    {
      gvm_close_sentry ();
      exit (EXIT_FAILURE);
    }

  /* Setup global variables. */

  if (disable)
    g_string_append (full_disable_commands, disable);

#ifndef HAS_LIBTHEIA
  if (full_disable_commands->len)
    g_string_append_c (full_disable_commands, ',');
  g_string_append (full_disable_commands, "get_license,modify_license");
#endif

  if (full_disable_commands->len)
    disabled_commands = g_strsplit (full_disable_commands->str, ",", 0);

  g_string_free(full_disable_commands, TRUE);

  scheduling_enabled = (disable_scheduling == FALSE);

  /* Create the manager socket(s). */

#if LOG
  /* Open the log file. */

  if (g_mkdir_with_parents (GVM_LOG_DIR,
                            0755) /* "rwxr-xr-x" */
      == -1)
    {
      g_critical ("%s: failed to create log directory: %s",
                  __func__,
                  strerror (errno));
      gvm_close_sentry ();
      exit (EXIT_FAILURE);
    }

  log_stream = fopen (LOG_FILE, "w");
  if (log_stream == NULL)
    {
      g_critical ("%s: failed to open log file: %s",
                  __func__,
                  strerror (errno));
      gvm_close_sentry ();
      exit (EXIT_FAILURE);
    }
#endif

  /* Register the signal handlers. */

  setup_signal_handler (SIGTERM, handle_termination_signal, 0);
  setup_signal_handler (SIGABRT, handle_sigabrt, 1);
  setup_signal_handler (SIGINT, handle_termination_signal, 0);
  setup_signal_handler (SIGHUP, SIG_IGN, 0);
  setup_signal_handler (SIGQUIT, handle_termination_signal, 0);
  setup_signal_handler (SIGSEGV, handle_sigsegv, 1);
  setup_signal_handler_info (SIGCHLD, handle_sigchld, 0);

  /* Setup security. */

  if (use_tls)
    {
      if (gvm_server_new (GNUTLS_SERVER,
                          CACERT,
                          SCANNERCERT,
                          SCANNERKEY,
                          &client_session,
                          &client_credentials))
        {
          g_critical ("%s: client server initialisation failed",
                      __func__);
          gvm_close_sentry ();
          exit (EXIT_FAILURE);
        }
      priorities_option = priorities;
      set_gnutls_priority (&client_session, priorities);
      dh_params_option = dh_params;
      if (dh_params && set_gnutls_dhparams (client_credentials, dh_params))
        g_warning ("Couldn't set DH parameters from %s", dh_params);
    }

  if (disable_encrypted_credentials)
    g_message ("Encryption of credentials has been disabled.");

  if (manager_listen (use_tls
                       ? NULL
                       : manager_address_string_unix,
                      use_tls
                       ? (manager_address_string
                           ? manager_address_string
                           : (ipv6_is_enabled () ? "::" : "0.0.0.0"))
                       : NULL,
                      manager_port_string,
                      listen_owner,
                      listen_group,
                      listen_mode,
                      &manager_socket))
    return EXIT_FAILURE;
  if (manager_listen (NULL,
                      manager_address_string_2,
                      manager_port_string_2,
                      NULL,
                      NULL,
                      NULL,
                      &manager_socket_2))
    return EXIT_FAILURE;

  /* Initialise the process for manage_schedule. */

  init_manage_process (&database);

  /* Initialize the authentication system. */

  // TODO Should be part of manage init.
  if (gvm_auth_init ())
    {
      gvm_close_sentry ();
      exit (EXIT_FAILURE);
    }
#if OPENVASD == 0
  if (check_osp_vt_update_socket ())
    {
      g_critical ("%s: No OSP VT update socket found."
                  " Use --osp-vt-update or change the 'OpenVAS Default'"
                  " scanner to use the main ospd-openvas socket.",
                  __func__);
      gvm_close_sentry ();
      exit (EXIT_FAILURE);
    }
#endif

  /* Enter the main forever-loop. */

  setproctitle ("Waiting for incoming connections");
  serve_and_schedule ();

  gvm_close_sentry ();
  return EXIT_SUCCESS;
}<|MERGE_RESOLUTION|>--- conflicted
+++ resolved
@@ -1409,114 +1409,6 @@
     }
 }
 
-#if ENABLE_AGENTS
-/**
- * @brief Forks a process to sync agents from Agent Control scanners.
- *
- * @return 0 on success, 1 if already in progress, -1 on error.
- */
-static int
-fork_agents_sync ()
-{
-  int pid;
-  sigset_t sigmask_all, sigmask_current;
-
-  static gboolean agent_sync_in_progress = FALSE;
-
-  if (agent_sync_in_progress)
-    {
-      g_debug ("%s: Agent sync skipped because one is already in progress", __func__);
-      return 1;
-    }
-
-  agent_sync_in_progress = TRUE;
-
-  if (sigemptyset (&sigmask_all))
-    {
-      g_critical ("%s: Error emptying signal set", __func__);
-      return -1;
-    }
-
-  if (pthread_sigmask (SIG_BLOCK, &sigmask_all, &sigmask_current))
-    {
-      g_critical ("%s: Error setting signal mask", __func__);
-      return -1;
-    }
-
-  pid = fork_with_handlers ();
-  switch (pid)
-    {
-      case 0:
-        /* Child */
-        init_sentry ();
-        setproctitle ("Synchronizing agent data");
-
-        if (sigmask_normal)
-          pthread_sigmask (SIG_SETMASK, sigmask_normal, NULL);
-        else
-          pthread_sigmask (SIG_SETMASK, &sigmask_current, NULL);
-
-        cleanup_manage_process (FALSE);
-
-       init_manage_process (&database);
-
-        if (manager_socket > -1)
-          {
-            close (manager_socket);
-            manager_socket = -1;
-          }
-
-        if (manager_socket_2 > -1)
-          {
-            close (manager_socket_2);
-            manager_socket_2 = -1;
-          }
-
-        /* Iterate scanners and sync agents. */
-      iterator_t scanner_iterator;
-      get_data_t get = { 0 };
-
-      if (init_scanner_iterator (&scanner_iterator, &get) == 0)
-        {
-          while (next (&scanner_iterator))
-            {
-              scanner_t scanner = get_iterator_resource (&scanner_iterator);
-              if (scanner && scanner_type (scanner) == SCANNER_TYPE_AGENT_CONTROLLER)
-                {
-                  gvmd_agent_connector_t connector =
-                    gvmd_agent_connector_new_from_scanner (scanner);
-
-                  if (connector && connector->base)
-                    sync_agents_from_agent_controller (connector);
-
-                  gvmd_agent_connector_free (connector);
-                }
-            }
-
-          cleanup_iterator (&scanner_iterator);
-        }
-
-        cleanup_manage_process (FALSE);
-        gvm_close_sentry ();
-        exit (EXIT_SUCCESS);
-
-      case -1:
-        g_warning ("%s: fork: %s", __func__, strerror (errno));
-        agent_sync_in_progress = FALSE;
-        if (pthread_sigmask (SIG_SETMASK, &sigmask_current, NULL))
-          g_warning ("%s: Error resetting signal mask", __func__);
-        return -1;
-
-      default:
-        g_debug ("%s: %i forked %i", __func__, getpid (), pid);
-        agent_sync_in_progress = TRUE;
-        if (pthread_sigmask (SIG_SETMASK, &sigmask_current, NULL))
-          g_warning ("%s: Error resetting signal mask", __func__);
-        return 0;
-    }
-}
-#endif //ENABLE_AGENTS
-
 /**
  * @brief Forks a process for processing imported reports.
  *
@@ -1593,6 +1485,114 @@
         return 0;
     }
 }
+
+#if ENABLE_AGENTS
+/**
+ * @brief Forks a process to sync agents from Agent Control scanners.
+ *
+ * @return 0 on success, 1 if already in progress, -1 on error.
+ */
+static int
+fork_agents_sync ()
+{
+  int pid;
+  sigset_t sigmask_all, sigmask_current;
+
+  static gboolean agent_sync_in_progress = FALSE;
+
+  if (agent_sync_in_progress)
+    {
+      g_debug ("%s: Agent sync skipped because one is already in progress", __func__);
+      return 1;
+    }
+
+  agent_sync_in_progress = TRUE;
+
+  if (sigemptyset (&sigmask_all))
+    {
+      g_critical ("%s: Error emptying signal set", __func__);
+      return -1;
+    }
+
+  if (pthread_sigmask (SIG_BLOCK, &sigmask_all, &sigmask_current))
+    {
+      g_critical ("%s: Error setting signal mask", __func__);
+      return -1;
+    }
+
+  pid = fork_with_handlers ();
+  switch (pid)
+    {
+      case 0:
+        /* Child */
+        init_sentry ();
+        setproctitle ("Synchronizing agent data");
+
+        if (sigmask_normal)
+          pthread_sigmask (SIG_SETMASK, sigmask_normal, NULL);
+        else
+          pthread_sigmask (SIG_SETMASK, &sigmask_current, NULL);
+
+        cleanup_manage_process (FALSE);
+
+       init_manage_process (&database);
+
+        if (manager_socket > -1)
+          {
+            close (manager_socket);
+            manager_socket = -1;
+          }
+
+        if (manager_socket_2 > -1)
+          {
+            close (manager_socket_2);
+            manager_socket_2 = -1;
+          }
+
+        /* Iterate scanners and sync agents. */
+      iterator_t scanner_iterator;
+      get_data_t get = { 0 };
+
+      if (init_scanner_iterator (&scanner_iterator, &get) == 0)
+        {
+          while (next (&scanner_iterator))
+            {
+              scanner_t scanner = get_iterator_resource (&scanner_iterator);
+              if (scanner && scanner_type (scanner) == SCANNER_TYPE_AGENT_CONTROLLER)
+                {
+                  gvmd_agent_connector_t connector =
+                    gvmd_agent_connector_new_from_scanner (scanner);
+
+                  if (connector && connector->base)
+                    sync_agents_from_agent_controller (connector);
+
+                  gvmd_agent_connector_free (connector);
+                }
+            }
+
+          cleanup_iterator (&scanner_iterator);
+        }
+
+        cleanup_manage_process (FALSE);
+        gvm_close_sentry ();
+        exit (EXIT_SUCCESS);
+
+      case -1:
+        g_warning ("%s: fork: %s", __func__, strerror (errno));
+        agent_sync_in_progress = FALSE;
+        if (pthread_sigmask (SIG_SETMASK, &sigmask_current, NULL))
+          g_warning ("%s: Error resetting signal mask", __func__);
+        return -1;
+
+      default:
+        g_debug ("%s: %i forked %i", __func__, getpid (), pid);
+        agent_sync_in_progress = TRUE;
+        if (pthread_sigmask (SIG_SETMASK, &sigmask_current, NULL))
+          g_warning ("%s: Error resetting signal mask", __func__);
+        return 0;
+    }
+}
+#endif //ENABLE_AGENTS
 
 /**
  * @brief Serve incoming connections, scheduling periodically.
@@ -1676,13 +1676,10 @@
       if ((time (NULL) - last_sync_time) >= SCHEDULE_PERIOD)
         {
           fork_feed_sync ();
-<<<<<<< HEAD
+          fork_process_report_imports ();
 #if ENABLE_AGENTS
           fork_agents_sync ();
 #endif
-=======
-          fork_process_report_imports ();
->>>>>>> b83c8fe5
           last_sync_time = time (NULL);
         }
 
@@ -1743,13 +1740,10 @@
       if ((time (NULL) - last_sync_time) >= SCHEDULE_PERIOD)
         {
           fork_feed_sync ();
-<<<<<<< HEAD
+          fork_process_report_imports ();
 #if ENABLE_AGENTS
           fork_agents_sync ();
 #endif
-=======
-          fork_process_report_imports ();
->>>>>>> b83c8fe5
           last_sync_time = time (NULL);
         }
 
@@ -2127,8 +2121,6 @@
   static gchar *feed_lock_path = NULL;
   static int feed_lock_timeout = 0;
   static int max_concurrent_scan_updates = 0;
-  static int max_database_connections = MAX_DATABASE_CONNECTIONS_DEFAULT;
-  static int max_concurrent_report_processing = MAX_REPORT_PROCESSING_DEFAULT;
   static int mem_wait_retries = 30;
   static int min_mem_feed_update = 0;
   static int vt_ref_insert_size = VT_REF_INSERT_SIZE_DEFAULT;
@@ -2199,10 +2191,6 @@
           &(database.user),
           "Use <user> as database user.",
           "<user>" },
-        { "db-semaphore-timeout", '\0', 0, G_OPTION_ARG_INT,
-          &(database.semaphore_timeout),
-          "Use <semaphore_timeout> as sempahore timeout for PostgreSQL connections.",
-          "<semaphore_timeout>" },
         { "decrypt-all-credentials", '\0', G_OPTION_FLAG_HIDDEN,
           G_OPTION_ARG_NONE,
           &decrypt_all_credentials,
@@ -2321,16 +2309,6 @@
           &max_concurrent_scan_updates,
           "Maximum number of scan updates that can run at the same time."
           " Default: 0 (unlimited).",
-          "<number>" },
-        { "max-database-connections", '\0', 0, G_OPTION_ARG_INT,
-          &max_database_connections,
-          "Maximum number of database connections at the same time."
-          " Default: 50",
-          "<number>" },
-        { "max-concurrent-report-processing", '\0', 0, G_OPTION_ARG_INT,
-          &max_concurrent_report_processing,
-          "Maximum number of imported reports processed at the same time."
-          " Default: 30",
           "<number>" },
         { "max-email-attachment-size", '\0', 0, G_OPTION_ARG_INT,
           &max_email_attachment_size,
@@ -2701,18 +2679,6 @@
 
   setup_signal_handler (SIGABRT, handle_sigabrt_simple, 1);
 
-  /* Set maximum number of concurrent scan updates */
-  set_max_concurrent_scan_updates (max_concurrent_scan_updates);
-
-  /* Set maximum number of database connections */
-  set_max_database_connections (max_database_connections);
-
-  /* Set maximum number of concurrent report processing */
-  set_max_concurrent_report_processing (max_concurrent_report_processing);
-
-  /* Initialize Inter-Process Communication */
-  init_semaphore_set ();
-
   /* Switch to UTC for scheduling. */
 
   if (migrate_database
@@ -2753,6 +2719,12 @@
     {
       g_debug ("Sentry support disabled");
     }
+
+  /* Set maximum number of concurrent scan updates */
+  set_max_concurrent_scan_updates (max_concurrent_scan_updates);
+
+  /* Initialize Inter-Process Communication */
+  init_semaphore_set ();
 
   /* Enable GNUTLS debugging if requested via env variable.  */
   {
