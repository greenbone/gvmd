/* Copyright (C) 2009-2022 Greenbone AG
 *
 * SPDX-License-Identifier: AGPL-3.0-or-later
 */

/**
 * @file
 * @brief GVM management layer: NVTs
 *
 * The NVT parts of the GVM management layer.
 */

/**
 * @brief Enable extra GNU functions.
 */
#define _GNU_SOURCE         /* See feature_test_macros(7) */
#define _FILE_OFFSET_BITS 64
#include <stdio.h>

#include <gvm/base/nvti.h>
#include "glibconfig.h"
#include "manage.h"

#include <assert.h>
#include <errno.h>
#include <fcntl.h>
#include <glib/gstdio.h>
#include <math.h>
#include <stdlib.h>
#include <string.h>
#include <unistd.h>
#include <sys/stat.h>

#include <gvm/util/jsonpull.h>
#include <gvm/util/compressutils.h>
#include <gvm/util/vtparser.h>
#include <gvm/base/cvss.h>

#include "manage_sql_nvts.h"
#include "manage_preferences.h"
#include "manage_runtime_flags.h"
#include "manage_sql.h"
#include "manage_sql_configs.h"
#include "manage_sql_secinfo.h"
#include "sql.h"
#include "utils.h"

#undef G_LOG_DOMAIN
/**
 * @brief GLib log domain.
 */
#define G_LOG_DOMAIN "md manage"

/**
 * @brief Cache of Discovery NVT OIDs
 */
static GHashTable *nvts_discovery_oid_cache = NULL;
static GMutex nvts_discovery_oid_cache_lock;


/* Headers from backend specific manage_xxx.c file. */

void
create_tables_nvt (const gchar *);


/* NVT related global options */

/**
 * @brief Whether to skip the update of the nvti cache.
 */
static gboolean skip_upd_nvti_cache = FALSE;

/**
 * @brief Max number of rows inserted per statement.
 */
static int vt_ref_insert_size = VT_REF_INSERT_SIZE_DEFAULT;

/**
 * @brief Max number of rows inserted per statement.
 */
static int vt_sev_insert_size = VT_SEV_INSERT_SIZE_DEFAULT;


/* NVT's. */

/**
 * @brief Set flag if to run update_nvti_cache () or not.
 *
 * The default value of the flag is FALSE.
 *
 * @param[in]  skip_upd_nvti_c  Value for the flag if to
 *                              skip the cache update or not.
 */
void
set_skip_update_nvti_cache (gboolean skip_upd_nvti_c)
{
  skip_upd_nvti_cache = skip_upd_nvti_c;
}

/**
 * @brief Check if to run update_nvti_cache () or not.
 *
 * @return TRUE skip update, FALSE don't skip update
 */
gboolean
skip_update_nvti_cache ()
{
  return skip_upd_nvti_cache;
}

/**
 * @brief Set the VT ref insert size.
 *
 * @param new_size  New size.
 */
void
set_vt_ref_insert_size (int new_size)
{
  if (new_size < 0)
    vt_ref_insert_size = 0;
  else
    vt_ref_insert_size = new_size;
}

/**
 * @brief Set the VT severity insert size.
 *
 * @param new_size  New size.
 */
void
set_vt_sev_insert_size (int new_size)
{
  if (new_size < 0)
    vt_sev_insert_size = 0;
  else
    vt_sev_insert_size = new_size;
}

/**
 * @brief Ensures the sanity of nvts cache in DB.
 */
void
check_db_nvts ()
{
  /* Ensure the nvti cache update flag exists and is clear. */
  if (sql_int ("SELECT count(*) FROM %s.meta"
               " WHERE name = 'update_nvti_cache';",
               sql_schema ()))
    sql ("UPDATE %s.meta SET value = 0 WHERE name = 'update_nvti_cache';",
         sql_schema ());
  else
    sql ("INSERT INTO %s.meta (name, value)"
         " VALUES ('update_nvti_cache', 0);",
         sql_schema ());
}

/**
 * @brief Get the name of an NVT.
 *
 * @param[in]  nvt  NVT.
 *
 * @return Freshly allocated name of NVT if possible, else NULL.
 */
char *
manage_nvt_name (nvt_t nvt)
{
  return sql_string ("SELECT name FROM nvts WHERE id = %llu;", nvt);
}

/**
 * @brief Get the name of an NVT given its OID.
 *
 * @param[in]  oid  OID of NVT.
 *
 * @return Name of NVT if possible, else NULL.
 */
char *
nvt_name (const char *oid)
{
  gchar *quoted_oid = sql_quote (oid);
  char *ret = sql_string ("SELECT name FROM nvts WHERE oid = '%s' LIMIT 1;",
                          quoted_oid);
  g_free (quoted_oid);
  return ret;
}

/**
 * @brief Return feed version of the plugins in the plugin cache.
 *
 * @return Feed version of plugins if the plugins are cached, else NULL.
 */
char*
nvts_feed_version ()
{
  return sql_string ("SELECT value FROM %s.meta"
                     " WHERE name = 'nvts_feed_version';",
                     sql_schema ());
}


/**
 * @brief Return feed version of the plugins as seconds since epoch.
 *
 * @return Feed version in seconds since epoch of plugins.
 */
time_t
nvts_feed_version_epoch ()
{
  gchar *feed_version;
  struct tm tm;

  feed_version = nvts_feed_version ();

  if (feed_version == NULL)
    return 0;

  memset (&tm, 0, sizeof (struct tm));
  strptime (feed_version, "%Y%m%d%H%M%S", &tm);

  g_free (feed_version);

  return mktime (&tm);
}

/**
 * @brief Set the feed version of the plugins in the plugin cache.
 *
 * @param[in]  feed_version  New feed version.
 *
 * Also queue an update to the nvti cache.
 */
void
set_nvts_feed_version (const char *feed_version)
{
  gchar* quoted = sql_quote (feed_version);
  sql ("DELETE FROM %s.meta WHERE name = 'nvts_feed_version';",
       sql_schema ());
  sql ("INSERT INTO %s.meta (name, value)"
       " VALUES ('nvts_feed_version', '%s');",
       sql_schema (),
       quoted);
  g_free (quoted);
}

/**
 * @brief Find an NVT given an identifier.
 *
 * @param[in]   oid  An NVT identifier.
 * @param[out]  nvt  NVT return, 0 if successfully failed to find task.
 *
 * @return FALSE on success (including if failed to find NVT), TRUE on error.
 */
gboolean
find_nvt (const char* oid, nvt_t* nvt)
{
  gchar *quoted_oid;
  int ret;

  quoted_oid = sql_quote (oid);
  ret = sql_int64 (nvt,
                   "SELECT id FROM nvts WHERE oid = '%s';",
                   quoted_oid);
  g_free (quoted_oid);
  switch (ret)
    {
      case 0:
        break;
      case 1:        /* Too few rows in result of query. */
        *nvt = 0;
        break;
      default:       /* Programming error. */
        assert (0);
      case -1:
        return TRUE;
        break;
    }

  return FALSE;
}

/**
 * @brief Initialise an NVT iterator.
 *
 * @param[in]  iterator    Iterator.
 * @param[in]  get         GET data.
 * @param[in]  name        Name of the info
 *
 * @return 0 success, 1 failed to find NVT, 2 failed to find filter,
 *         -1 error.
 */
int
init_nvt_info_iterator (iterator_t* iterator, get_data_t *get, const char *name)
{
  static const char *filter_columns[] = NVT_INFO_ITERATOR_FILTER_COLUMNS;
  static column_t columns[] = NVT_ITERATOR_COLUMNS;
  gchar *clause = NULL;
  int ret;

  if (get->id)
    {
      gchar *quoted = sql_quote (get->id);
      clause = g_strdup_printf (" AND uuid = '%s'", quoted);
      g_free (quoted);
    }
  else if (name)
    {
      gchar *quoted = sql_quote (name);
      clause = g_strdup_printf (" AND name = '%s'", quoted);
      g_free (quoted);
      /* The entry is specified by name, so filtering just gets in the way. */
      g_free (get->filter);
      get->filter = NULL;
    }

  ret = init_get_iterator (iterator,
                           "nvt",
                           get,
                           /* Columns. */
                           columns,
                           /* Columns for trashcan. */
                           NULL,
                           filter_columns,
                           0,
                           NULL,
                           clause,
                           0);

  g_free (clause);
  return ret;
}

/**
 * @brief Initialise an NVT iterator not limited to a name.
 *
 * @param[in]  iterator    Iterator.
 * @param[in]  get         GET data.
 *
 * @return 0 success, 1 failed to find NVT, 2 failed to find filter,
 *         -1 error.
 */
int
init_nvt_info_iterator_all (iterator_t* iterator, get_data_t *get)
{
  return init_nvt_info_iterator(iterator, get, NULL);
}

/**
 * @brief Get NVT iterator SELECT columns.
 *
 * @return SELECT columns
 */
static gchar *
nvt_iterator_columns ()
{
  static column_t select_columns[] = NVT_ITERATOR_COLUMNS;
  static gchar *columns = NULL;
  if (columns == NULL)
    columns = columns_build_select (select_columns);
  return columns;
}

/**
 * @brief Get NVT iterator SELECT columns.
 *
 * @return SELECT columns
 */
static gchar *
nvt_iterator_columns_nvts ()
{
  static column_t select_columns[] = NVT_ITERATOR_COLUMNS_NVTS;
  static gchar *columns = NULL;
  if (columns == NULL)
    columns = columns_build_select (select_columns);
  return columns;
}

/**
 * @brief Count number of nvt.
 *
 * @param[in]  get  GET params.
 *
 * @return Total number of cpes in filtered set.
 */
int
nvt_info_count (const get_data_t *get)
{
  static const char *extra_columns[] = NVT_INFO_ITERATOR_FILTER_COLUMNS;
  static column_t columns[] = NVT_ITERATOR_COLUMNS;
  return count ("nvt", get, columns, NULL, extra_columns, 0, 0, 0,
                FALSE);
}

/**
 * @brief Count number of nvts created or modified after a given time.
 *
 * @param[in]  get            GET params.
 * @param[in]  count_time     Time NVTs must be created or modified after.
 * @param[in]  get_modified   Whether to get the modification time.
 *
 * @return Total number of nvts in filtered set.
 */
int
nvt_info_count_after (const get_data_t *get, time_t count_time,
                      gboolean get_modified)
{
  static const char *filter_columns[] = NVT_INFO_ITERATOR_FILTER_COLUMNS;
  static column_t columns[] = NVT_ITERATOR_COLUMNS;
  gchar *extra_where;
  int ret;

  if (get_modified)
    extra_where = g_strdup_printf (" AND modification_time > %ld"
                                   " AND creation_time <= %ld",
                                   count_time,
                                   count_time);
  else
    extra_where = g_strdup_printf (" AND creation_time > %ld",
                                   count_time);

  ret = count ("nvt", get, columns, NULL, filter_columns, 0, 0, extra_where,
               FALSE);

  g_free (extra_where);
  return ret;
}

/**
 * @brief Return SQL for selecting NVT's of a config from one family.
 *
 * @param[in]  config      Config.
 * @param[in]  family      Family to limit selection to.
 * @param[in]  ascending   Whether to sort ascending or descending.
 * @param[in]  sort_field  Field to sort on, or NULL for "nvts.id".
 *
 * @return Freshly allocated SELECT statement on success, or NULL on error.
 */
static gchar *
select_config_nvts (const config_t config, const char* family, int ascending,
                    const char* sort_field)
{
  gchar *quoted_selector, *quoted_family, *sql;
  char *selector;

  selector = config_nvt_selector (config);
  if (selector == NULL)
    /* The config should always have a selector. */
    return NULL;

  quoted_selector = sql_quote (selector);
  free (selector);

  quoted_family = sql_quote (family);

  if (config_nvts_growing (config))
    {
      int constraining;

      /* The number of NVT's can increase. */

      constraining = config_families_growing (config);

      if (constraining)
        {
          /* Constraining the universe. */

          if (sql_int ("SELECT COUNT(*) FROM nvt_selectors WHERE name = '%s';",
                       quoted_selector)
              == 1)
            /* There is one selector, it should be the all selector. */
            sql = g_strdup_printf
                   ("SELECT %s"
                    " FROM nvts WHERE family = '%s'"
                    " ORDER BY %s %s;",
                    nvt_iterator_columns (),
                    quoted_family,
                    sort_field ? sort_field : "name",
                    ascending ? "ASC" : "DESC");
          else
            {
              /* There are multiple selectors. */

              if (sql_int ("SELECT COUNT(*) FROM nvt_selectors"
                           " WHERE name = '%s' AND exclude = 1"
                           " AND type = "
                           G_STRINGIFY (NVT_SELECTOR_TYPE_FAMILY)
                           " AND family_or_nvt = '%s'"
                           ";",
                           quoted_selector,
                           quoted_family))
                /* The family is excluded, just iterate the NVT includes. */
                sql = g_strdup_printf
                       ("SELECT %s"
                        " FROM nvts, nvt_selectors"
                        " WHERE"
                        " nvts.family = '%s'"
                        " AND nvt_selectors.name = '%s'"
                        " AND nvt_selectors.family = '%s'"
                        " AND nvt_selectors.type = "
                        G_STRINGIFY (NVT_SELECTOR_TYPE_NVT)
                        " AND nvt_selectors.exclude = 0"
                        " AND nvts.oid = nvt_selectors.family_or_nvt"
                        " ORDER BY %s %s;",
                        nvt_iterator_columns_nvts (),
                        quoted_family,
                        quoted_selector,
                        quoted_family,
                        sort_field ? sort_field : "nvts.name",
                        ascending ? "ASC" : "DESC");
              else
                /* The family is included.
                 *
                 * Iterate all NVT's minus excluded NVT's. */
                sql = g_strdup_printf
                       ("SELECT %s"
                        " FROM nvts"
                        " WHERE family = '%s'"
                        " EXCEPT"
                        " SELECT %s"
                        " FROM nvt_selectors, nvts"
                        " WHERE"
                        " nvts.family = '%s'"
                        " AND nvt_selectors.name = '%s'"
                        " AND nvt_selectors.family = '%s'"
                        " AND nvt_selectors.type = "
                        G_STRINGIFY (NVT_SELECTOR_TYPE_NVT)
                        " AND nvt_selectors.exclude = 1"
                        " AND nvts.oid = nvt_selectors.family_or_nvt"
                        " ORDER BY %s %s;",
                        nvt_iterator_columns (),
                        quoted_family,
                        nvt_iterator_columns_nvts (),
                        quoted_family,
                        quoted_selector,
                        quoted_family,
                        /* This works around "ERROR: missing FROM-clause" from
                         * Postgres when using nvts.name. */
                        sort_field && strcmp (sort_field, "nvts.name")
                         ? sort_field : "3", /* 3 is nvts.name. */
                        ascending ? "ASC" : "DESC");
            }
        }
      else
        {
          int all;

          /* Generating from empty. */

          all = sql_int ("SELECT COUNT(*) FROM nvt_selectors"
                         " WHERE name = '%s' AND exclude = 0"
                         " AND type = "
                         G_STRINGIFY (NVT_SELECTOR_TYPE_FAMILY)
                         " AND family_or_nvt = '%s';",
                         quoted_selector,
                         quoted_family);

          if (all)
            /* There is a family include for this family. */
            sql = g_strdup_printf
                   ("SELECT %s"
                    " FROM nvts"
                    " WHERE family = '%s'"
                    " EXCEPT"
                    " SELECT %s"
                    " FROM nvt_selectors, nvts"
                    " WHERE"
                    " nvts.family = '%s'"
                    " AND nvt_selectors.name = '%s'"
                    " AND nvt_selectors.family = '%s'"
                    " AND nvt_selectors.type = "
                    G_STRINGIFY (NVT_SELECTOR_TYPE_NVT)
                    " AND nvt_selectors.exclude = 1"
                    " AND nvts.oid = nvt_selectors.family_or_nvt"
                    " ORDER BY %s %s;",
                    nvt_iterator_columns (),
                    quoted_family,
                    nvt_iterator_columns_nvts (),
                    quoted_family,
                    quoted_selector,
                    quoted_family,
                    /* This works around "ERROR: missing FROM-clause" from
                     * Postgres when using nvts.name. */
                    sort_field && strcmp (sort_field, "nvts.name")
                     ? sort_field : "3", /* 3 is nvts.name. */
                    ascending ? "ASC" : "DESC");
          else
            sql = g_strdup_printf
                   (" SELECT %s"
                    " FROM nvt_selectors, nvts"
                    " WHERE"
                    " nvts.family = '%s'"
                    " AND nvt_selectors.name = '%s'"
                    " AND nvt_selectors.family = '%s'"
                    " AND nvt_selectors.type = "
                    G_STRINGIFY (NVT_SELECTOR_TYPE_NVT)
                    " AND nvt_selectors.exclude = 0"
                    " AND nvts.oid = nvt_selectors.family_or_nvt"
                    " ORDER BY %s %s;",
                    nvt_iterator_columns_nvts (),
                    quoted_family,
                    quoted_selector,
                    quoted_family,
                    sort_field ? sort_field : "nvts.name",
                    ascending ? "ASC" : "DESC");
        }
    }
  else
    {
      /* The number of NVT's is static.  Assume a simple list of NVT
       * includes. */

      sql = g_strdup_printf
             ("SELECT %s"
              " FROM nvt_selectors, nvts"
              " WHERE nvts.family = '%s'"
              " AND nvt_selectors.exclude = 0"
              " AND nvt_selectors.type = " G_STRINGIFY (NVT_SELECTOR_TYPE_NVT)
              " AND nvt_selectors.name = '%s'"
              " AND nvts.oid = nvt_selectors.family_or_nvt"
              " ORDER BY %s %s;",
              nvt_iterator_columns_nvts (),
              quoted_family,
              quoted_selector,
              sort_field ? sort_field : "nvts.id",
              ascending ? "ASC" : "DESC");
    }

  g_free (quoted_selector);
  g_free (quoted_family);

  return sql;
}

/**
 * @brief Initialise an NVT iterator.
 *
 * @param[in]  iterator    Iterator.
 * @param[in]  nvt         NVT to iterate over, all if 0.
 * @param[in]  config      Config to limit selection to.  NULL for all NVTs.
 *                         Overridden by \arg nvt.
 * @param[in]  family      Family to limit selection to.  NULL for all NVTs.
 *                         Overridden by \arg config.
 * @param[in]  category    Category to limit selection to.  NULL for all.
 * @param[in]  ascending   Whether to sort ascending or descending.
 * @param[in]  sort_field  Field to sort on, or NULL for "name".
 */
void
init_nvt_iterator (iterator_t* iterator, nvt_t nvt, config_t config,
                   const char* family, const char *category, int ascending,
                   const char* sort_field)
{
  assert ((nvt && family) == 0);

  if (nvt)
    {
      gchar* sql;
      sql = g_strdup_printf ("SELECT %s"
                             " FROM nvts WHERE id = %llu;",
                             nvt_iterator_columns (),
                             nvt);
      init_iterator (iterator, "%s", sql);
      g_free (sql);
    }
  else if (config)
    {
      gchar* sql;
      if (family == NULL) abort ();
      sql = select_config_nvts (config, family, ascending, sort_field);
      if (sql)
        {
          init_iterator (iterator, "%s", sql);
          g_free (sql);
        }
      else
        init_iterator (iterator,
                       "SELECT %s"
                       " FROM nvts LIMIT 0;",
                       nvt_iterator_columns ());
    }
  else if (family)
    {
      gchar *quoted_family = sql_quote (family);
      init_iterator (iterator,
                     "SELECT %s"
                     " FROM nvts"
                     " WHERE family = '%s'"
                     " ORDER BY %s %s;",
                     nvt_iterator_columns (),
                     quoted_family,
                     sort_field ? sort_field : "name",
                     ascending ? "ASC" : "DESC");
      g_free (quoted_family);
    }
  else if (category)
    {
      gchar *quoted_category;
      quoted_category = sql_quote (category);
      init_iterator (iterator,
                     "SELECT %s"
                     " FROM nvts"
                     " WHERE category = '%s'"
                     " ORDER BY %s %s;",
                     nvt_iterator_columns (),
                     quoted_category,
                     sort_field ? sort_field : "name",
                     ascending ? "ASC" : "DESC");
      g_free (quoted_category);
    }
  else
    init_iterator (iterator,
                   "SELECT %s"
                   " FROM nvts"
                   " ORDER BY %s %s;",
                   nvt_iterator_columns (),
                   sort_field ? sort_field : "name",
                   ascending ? "ASC" : "DESC");
}

/**
 * @brief Initialise an NVT iterator, for NVTs of a certain CVE.
 *
 * @param[in]  iterator    Iterator.
 * @param[in]  cve         CVE name.
 * @param[in]  ascending   Whether to sort ascending or descending.
 * @param[in]  sort_field  Field to sort on, or NULL for "id".
 */
void
init_cve_nvt_iterator (iterator_t* iterator, const char *cve, int ascending,
                       const char* sort_field)
{
  init_iterator (iterator,
                 "SELECT %s"
                 " FROM nvts"
                 " WHERE cve %s '%%%s, %%'"
                 "    OR cve %s '%%%s'"
                 " ORDER BY %s %s;",
                 nvt_iterator_columns (),
                 sql_ilike_op (),
                 cve ? cve : "",
                 sql_ilike_op (),
                 cve ? cve : "",
                 sort_field ? sort_field : "name",
                 ascending ? "ASC" : "DESC");
}

/**
 * @brief Get the OID from an NVT iterator.
 *
 * @param[in]  iterator  Iterator.
 *
 * @return OID, or NULL if iteration is complete.  Freed by
 *         cleanup_iterator.
 */
DEF_ACCESS (nvt_iterator_oid, GET_ITERATOR_COLUMN_COUNT);

/**
 * @brief Get the name from an NVT iterator.
 *
 * @param[in]  iterator  Iterator.
 *
 * @return Name, or NULL if iteration is complete.  Freed by
 *         cleanup_iterator.
 */
DEF_ACCESS (nvt_iterator_name, GET_ITERATOR_COLUMN_COUNT + 2);

/**
 * @brief Get the tag from an NVT iterator.
 *
 * @param[in]  iterator  Iterator.
 *
 * @return Tag, or NULL if iteration is complete.  Freed by
 *         cleanup_iterator.
 */
DEF_ACCESS (nvt_iterator_tag, GET_ITERATOR_COLUMN_COUNT + 4);

/**
 * @brief Get the category from an NVT iterator.
 *
 * @param[in]  iterator  Iterator.
 *
 * @return Category.
 */
int
nvt_iterator_category (iterator_t* iterator)
{
  int ret;
  if (iterator->done) return -1;
  ret = iterator_int (iterator, GET_ITERATOR_COLUMN_COUNT + 5);
  return ret;
}

/**
 * @brief Get the family from an NVT iterator.
 *
 * @param[in]  iterator  Iterator.
 *
 * @return Family, or NULL if iteration is complete.  Freed by
 *         cleanup_iterator.
 */
DEF_ACCESS (nvt_iterator_family, GET_ITERATOR_COLUMN_COUNT + 6);

/**
 * @brief Get the cvss_base from an NVT iterator.
 *
 * @param[in]  iterator  Iterator.
 *
 * @return Cvss_base, or NULL if iteration is complete.  Freed by
 *         cleanup_iterator.
 */
DEF_ACCESS (nvt_iterator_cvss_base, GET_ITERATOR_COLUMN_COUNT + 7);

/**
 * @brief Get the qod from an NVT iterator.
 *
 * @param[in]  iterator  Iterator.
 *
 * @return QoD, or NULL if iteration is complete.  Freed by
 *         cleanup_iterator.
 */
DEF_ACCESS (nvt_iterator_qod, GET_ITERATOR_COLUMN_COUNT + 10);

/**
 * @brief Get the qod_type from an NVT iterator.
 *
 * @param[in]  iterator  Iterator.
 *
 * @return QoD type, or NULL if iteration is complete.  Freed by
 *         cleanup_iterator.
 */
DEF_ACCESS (nvt_iterator_qod_type, GET_ITERATOR_COLUMN_COUNT + 11);

/**
 * @brief Get the solution_type from an NVT iterator.
 *
 * @param[in]  iterator  Iterator.
 *
 * @return Solution Type, or NULL if iteration is complete.  Freed by
 *         cleanup_iterator.
 */
DEF_ACCESS (nvt_iterator_solution_type, GET_ITERATOR_COLUMN_COUNT + 12);

/**
 * @brief Get the solution from an NVT iterator.
 *
 * @param[in]  iterator  Iterator.
 *
 * @return Solution, or NULL if iteration is complete.  Freed by
 *         cleanup_iterator.
 */
DEF_ACCESS (nvt_iterator_solution, GET_ITERATOR_COLUMN_COUNT + 14);

/**
 * @brief Get the summary from an NVT iterator.
 *
 * @param[in]  iterator  Iterator.
 *
 * @return Summary, or NULL if iteration is complete.  Freed by
 *         cleanup_iterator.
 */
DEF_ACCESS (nvt_iterator_summary, GET_ITERATOR_COLUMN_COUNT + 15);

/**
 * @brief Get the insight from an NVT iterator.
 *
 * @param[in]  iterator  Iterator.
 *
 * @return Insight, or NULL if iteration is complete.  Freed by
 *         cleanup_iterator.
 */
DEF_ACCESS (nvt_iterator_insight, GET_ITERATOR_COLUMN_COUNT + 16);

/**
 * @brief Get the affected from an NVT iterator.
 *
 * @param[in]  iterator  Iterator.
 *
 * @return Affected, or NULL if iteration is complete.  Freed by
 *         cleanup_iterator.
 */
DEF_ACCESS (nvt_iterator_affected, GET_ITERATOR_COLUMN_COUNT + 17);

/**
 * @brief Get the impact from an NVT iterator.
 *
 * @param[in]  iterator  Iterator.
 *
 * @return Impact, or NULL if iteration is complete.  Freed by
 *         cleanup_iterator.
 */
DEF_ACCESS (nvt_iterator_impact, GET_ITERATOR_COLUMN_COUNT + 18);

/**
 * @brief Get the detection from an NVT iterator.
 *
 * @param[in]  iterator  Iterator.
 *
 * @return Detection, or NULL if iteration is complete.  Freed by
 *         cleanup_iterator.
 */
DEF_ACCESS (nvt_iterator_detection, GET_ITERATOR_COLUMN_COUNT + 19);

/**
 * @brief Get the solution method from an NVT iterator.
 *
 * @param[in]  iterator  Iterator.
 *
 * @return Solution method, or NULL if iteration is complete.  Freed by
 *         cleanup_iterator.
 */
DEF_ACCESS (nvt_iterator_solution_method, GET_ITERATOR_COLUMN_COUNT + 20);

/**
 * @brief Get the EPSS score selected by severity from an NVT iterator.
 *
 * @param[in]  iterator  Iterator.
 *
 * @return The EPSS score.
 */
double
nvt_iterator_epss_score (iterator_t* iterator)
{
  double ret;
  if (iterator->done) return -1;
  ret = iterator_double (iterator, GET_ITERATOR_COLUMN_COUNT + 21);
  return ret;
}

/**
 * @brief Get the EPSS percentile selected by severity from an NVT iterator.
 *
 * @param[in]  iterator  Iterator.
 *
 * @return The EPSS percentile.
 */
double
nvt_iterator_epss_percentile (iterator_t* iterator)
{
  double ret;
  if (iterator->done) return -1;
  ret = iterator_double (iterator, GET_ITERATOR_COLUMN_COUNT + 22);
  return ret;
}

/**
 * @brief Get the CVE of the EPSS score by severity from an NVT iterator.
 *
 * @param[in]  iterator  Iterator.
 *
 * @return CVE-ID of the EPSS score, or NULL if iteration is complete.
 *         Freed by cleanup_iterator.
 */
DEF_ACCESS (nvt_iterator_epss_cve, GET_ITERATOR_COLUMN_COUNT + 23);

/**
 * @brief Get the maximum severity of CVEs with EPSS info from an NVT iterator.
 *
 * @param[in]  iterator  Iterator.
 *
 * @return The severity score.
 */
double
nvt_iterator_epss_severity (iterator_t* iterator)
{
  double ret;
  if (iterator->done) return -1;
  ret = iterator_double (iterator, GET_ITERATOR_COLUMN_COUNT + 24);
  return ret;
}

/**
 * @brief Get whether the NVT has a severity for the max severity EPSS score.
 *
 * @param[in]  iterator  Iterator.
 *
 * @return Whether the severity exists.
 */
gboolean
nvt_iterator_has_epss_severity (iterator_t* iterator)
{
  gboolean ret;
  if (iterator->done) return -1;
  ret = iterator_string (iterator, GET_ITERATOR_COLUMN_COUNT + 24) != NULL;
  return ret;
}

/**
 * @brief Get the maximum EPSS score from an NVT iterator.
 *
 * @param[in]  iterator  Iterator.
 *
 * @return The maximum EPSS score.
 */
double
nvt_iterator_max_epss_score (iterator_t* iterator)
{
  double ret;
  if (iterator->done) return -1;
  ret = iterator_double (iterator, GET_ITERATOR_COLUMN_COUNT + 25);
  return ret;
}

/**
 * @brief Get the maximum EPSS percentile from an NVT iterator.
 *
 * @param[in]  iterator  Iterator.
 *
 * @return The maximum EPSS percentile.
 */
double
nvt_iterator_max_epss_percentile (iterator_t* iterator)
{
  double ret;
  if (iterator->done) return -1;
  ret = iterator_double (iterator, GET_ITERATOR_COLUMN_COUNT + 26);
  return ret;
}

/**
 * @brief Get the CVE of the maximum EPSS score from an NVT iterator.
 *
 * @param[in]  iterator  Iterator.
 *
 * @return CVE-ID of the maximum EPSS score, or NULL if iteration is complete.
 *         Freed by cleanup_iterator.
 */
DEF_ACCESS (nvt_iterator_max_epss_cve, GET_ITERATOR_COLUMN_COUNT + 27);

/**
 * @brief Get the severity of the maximum EPSS score from an NVT iterator.
 * @param[in]  iterator  Iterator.
 *
 * @return The severity score.
 */
double
nvt_iterator_max_epss_severity (iterator_t* iterator)
{
  double ret;
  if (iterator->done) return -1;
  ret = iterator_double (iterator, GET_ITERATOR_COLUMN_COUNT + 28);
  return ret;
}

/**
 * @brief Get whether the NVT has a severity for the max EPSS score.
 *
 * @param[in]  iterator  Iterator.
 *
 * @return Whether the severity exists.
 */
gboolean
nvt_iterator_has_max_epss_severity (iterator_t* iterator)
{
  gboolean ret;
  if (iterator->done) return -1;
  ret = iterator_string (iterator, GET_ITERATOR_COLUMN_COUNT + 28) != NULL;
  return ret;
}

/**
 * @brief Get the Discovery from an NVT iterator.
 *
 * @param[in]  iterator  Iterator.
 *
 * @return Discovery.
 */
int
nvt_iterator_discovery (iterator_t* iterator)
{
  int ret;
  if (iterator->done) return -1;
  ret = iterator_int (iterator, GET_ITERATOR_COLUMN_COUNT + 29);
  return ret;
}

/**
 * @brief Get the default timeout of an NVT.
 *
 * @param[in]  oid  The OID of the NVT to get the timeout of.
 *
 * @return  Newly allocated string of the timeout in seconds or NULL.
 */
char *
nvt_default_timeout (const char* oid)
{
  return sql_string ("SELECT value FROM nvt_preferences"
                     " WHERE name = '%s:0:entry:timeout'",
                     oid);
}

/**
 * @brief Get the family of an NVT.
 *
 * @param[in]  oid  The OID of the NVT.
 *
 * @return Newly allocated string of the family, or NULL.
 */
char *
nvt_family (const char *oid)
{
  gchar *quoted_oid;
  char *ret;

  quoted_oid = sql_quote (oid);
  ret = sql_string ("SELECT family FROM nvts WHERE oid = '%s' LIMIT 1;",
                    quoted_oid);
  g_free (quoted_oid);
  return ret;
}

/**
 * @brief Get the number of NVTs in one or all families.
 *
 * @param[in]  family  Family name.  NULL for all families.
 *
 * @return Number of NVTs in family, or total number of nvts.
 */
int
family_nvt_count (const char *family)
{
  gchar *quoted_family;

  if (family == NULL)
    {
      static int nvt_count = -1;
      if (nvt_count == -1)
        nvt_count = sql_int ("SELECT COUNT(*) FROM nvts"
                             " WHERE family != 'Credentials';");
      return nvt_count;
    }

  quoted_family = sql_quote (family);
  int ret = sql_int ("SELECT COUNT(*) FROM nvts WHERE family = '%s';",
                     quoted_family);
  g_free (quoted_family);
  return ret;
}

/**
 * @brief Get the number of families.
 *
 * @return Total number of families.
 */
int
family_count ()
{
  return sql_int ("SELECT COUNT(distinct family) FROM nvts"
                  " WHERE family != 'Credentials';");
}

/**
 * @brief Initialise an NVT severity iterator.
 *
 * @param[in]  iterator  Iterator.
 * @param[in]  oid       OID of NVT.
 */
void
init_nvt_severity_iterator (iterator_t* iterator, const char *oid)
{
  gchar *quoted_oid;
  quoted_oid = sql_quote (oid ? oid : "");

  init_iterator (iterator,
                 "SELECT type, origin, iso_time(date), score, value"
                 " FROM vt_severities"
                 " WHERE vt_oid = '%s'",
                 quoted_oid);

  g_free (quoted_oid);
}

/**
 * @brief Gets the type from an NVT severity iterator.
 *
 * @param[in]  iterator  Iterator.
 *
 * @return The type of the severity.
 */
DEF_ACCESS (nvt_severity_iterator_type, 0)

/**
 * @brief Gets the origin from an NVT severity iterator.
 *
 * @param[in]  iterator  Iterator.
 *
 * @return The origin of the severity.
 */
DEF_ACCESS (nvt_severity_iterator_origin, 1);

/**
 * @brief Gets the date from an NVT severity iterator.
 *
 * @param[in]  iterator  Iterator.
 *
 * @return The date of the severity in ISO time format.
 */
DEF_ACCESS (nvt_severity_iterator_date, 2);

/**
 * @brief Gets the score from an NVT severity iterator.
 *
 * @param[in]  iterator  Iterator.
 *
 * @return The score of the severity.
 */
double
nvt_severity_iterator_score (iterator_t *iterator)
{
  return iterator_double (iterator, 3);
}

/**
 * @brief Gets the value from an NVT severity iterator.
 *
 * @param[in]  iterator  Iterator.
 *
 * @return The value of the severity in ISO time format.
 */
DEF_ACCESS (nvt_severity_iterator_value, 4);

/**
 * @brief Check VTs feed version status
 *
 * @return 0 VTs feed current, 1 VT update needed, -1 error.
 */
int
nvts_feed_version_status_from_scanner ()
{
  scanner_type_t sc_type = get_scanner_type_by_uuid (SCANNER_UUID_DEFAULT);
  switch (sc_type)
  {
    case SCANNER_TYPE_OPENVAS:
      return nvts_feed_version_status_internal_osp (get_osp_vt_update_socket (),
                                                    NULL,
                                                    NULL);
    case SCANNER_TYPE_OPENVASD:
      if (feature_enabled (FEATURE_ID_OPENVASD_SCANNER))
        return nvts_feed_version_status_internal_openvasd (NULL, NULL);
      g_critical ("%s: Default scanner is an openvasd one,"
                  " but gvmd is not built to support this.",
                  __func__);
      return -1;

    default:
      g_critical ("%s: scanner type %d is not supported as default",
                  __func__, sc_type);
      return -1;
  }
}

/**
 * @brief Sync NVTs if newer NVTs are available.
 *
 * @param[in]  fork_update_nvt_cache  Function to do the update.
 *
 * @return PID of the forked process handling the VTs sync, -1 on error.
 */
pid_t
manage_sync_nvts (int (*fork_update_nvt_cache) (pid_t*))
{
  pid_t child_pid = -1;
  fork_update_nvt_cache (&child_pid);
  return child_pid;
}

/**
 * @brief Update or rebuild NVT db.
 *
 * Caller must get the lock.
 *
 * @param[in]  update  0 rebuild, else update.
 *
 * @return 0 success, -1 error, -1 no osp update socket, -2 could not connect
 *         to update socket, -3 failed to get scanner version
 */
int
update_or_rebuild_nvts (int update)
{
  if (feature_enabled (FEATURE_ID_OPENVASD_SCANNER))
    return update_or_rebuild_nvts_openvasd (update);
  else
    return update_or_rebuild_nvts_osp (update);
}

/**
 * @brief Rebuild NVT db.
 *
 * @param[in]  log_config  Log configuration.
 * @param[in]  database    Location of manage database.
 *
 * @return 0 success, 1 VT integrity check failed, -1 error,
 *         -2 database is too old,
 *         -3 database needs to be initialised from server,
 *         -5 database is too new, -6 sync active.
 */
int
manage_rebuild (GSList *log_config, const db_conn_info_t *database)
{
  int ret;
  static lockfile_t lockfile;

  g_info ("   Rebuilding NVTs.");

  switch (feed_lockfile_lock_timeout (&lockfile))
    {
      case 1:
        printf ("A feed sync is already running.\n");
        return -6;
      case -1:
        printf ("Error getting sync lock.\n");
        return -1;
    }

  ret = manage_option_setup (log_config, database,
                             0 /* avoid_db_check_inserts */);
  if (ret)
    {
      feed_lockfile_unlock (&lockfile);
      return ret;
    }

  sql_begin_immediate ();
  if (feature_enabled (FEATURE_ID_VT_METADATA))
    {
      ret = manage_update_nvts_from_feed (TRUE);
      if (ret == 0)
        sql_commit ();
      else
        {
          printf ("Failed to rebuild nvts from feed.\n");
          sql_rollback ();
        }
    }
  else
    {
      ret = update_or_rebuild_nvts (0);
      switch (ret)
        {
        case 0:
          sql_commit ();
          break;
        case -1:
          printf ("No OSP VT update socket found."
            " Use --osp-vt-update or change the 'OpenVAS Default'"
            " scanner to use the main ospd-openvas socket.\n");
          sql_rollback ();
          break;
        case -2:
          printf ("Failed to connect to OSP VT update socket.\n");
          sql_rollback ();
          break;
        case -3:
          printf ("Failed to get scanner_version.\n");
          sql_rollback ();
          break;
        default:
          printf ("Failed to update or rebuild nvts.\n");
          sql_rollback ();
          break;
        }
    }

  if (ret == 0)
    {
      update_scap_extra ();
      manage_discovery_nvts ();
    }

  feed_lockfile_unlock (&lockfile);
  manage_option_cleanup ();

  return ret;
}

/**
 * @brief Dump the string used to calculate the VTs verification hash
 *  to stdout.
 *
 * @param[in]  log_config  Log configuration.
 * @param[in]  database    Location of manage database.
 *
 * @return 0 success, -1 error, -2 database is too old,
 *         -3 database needs to be initialised from server,
 *         -5 database is too new, -6 sync active.
 */
int
manage_dump_vt_verification (GSList *log_config,
                             const db_conn_info_t *database)
{
  int ret;
  static lockfile_t lockfile;
  char *verification_str;

  switch (feed_lockfile_lock_timeout (&lockfile))
    {
      case 1:
        printf ("A feed sync is already running.\n");
        return -6;
      case -1:
        printf ("Error getting sync lock.\n");
        return -1;
    }

  ret = manage_option_setup (log_config, database,
                             0 /* avoid_db_check_inserts */);
  if (ret)
    {
      feed_lockfile_unlock (&lockfile);
      return ret;
    }

  verification_str = sql_string ("SELECT vts_verification_str ();");
  printf ("%s\n", verification_str);

  feed_lockfile_unlock (&lockfile);
  manage_option_cleanup ();

  return 0;
}

/**
 * @brief Cleans up NVT related id sequences likely to run out.
 *
 * @return 0 success, -1 error.
 */
int
cleanup_nvt_sequences () {
  g_info ("Cleaning up NVT related id sequences...");
  sql_begin_immediate ();

  if (cleanup_ids_for_table ("nvts"))
    {
      sql_rollback ();
      return -1;
    }
  g_info ("Updating nvt references in tags to new row ids");
  sql ("UPDATE tag_resources"
       " SET resource = (SELECT id FROM nvts WHERE uuid = resource_uuid)"
       " WHERE resource_type = 'nvt';");
  sql ("UPDATE tag_resources_trash"
       " SET resource = (SELECT id FROM nvts WHERE uuid = resource_uuid)"
       " WHERE resource_type = 'nvt';");

  if (cleanup_ids_for_table ("vt_refs"))
    {
      sql_rollback ();
      return -1;
    }

  sql_commit ();
  return 0;
}

/**
 * @brief GET NVTs feed info timestamp, as a string.
 *
 * @return Timestamp of NVTs feed, NULL on error.
 */
gchar *
nvts_feed_info_timestamp ()
{
  GError *error;
  gchar *content, *feed_info_path, *timestamp;
  gsize len;
  GRegex *regex;

  error = NULL;

  feed_info_path = g_build_filename (GVM_NVT_DIR, "plugin_feed_info.inc",
                                     NULL);

  g_file_get_contents (feed_info_path, &content, &len,
                       &error);
  if (error)
    {
      g_warning ("%s: Failed to get NVTs feed timestamp: %s",
                 __func__, error->message);
      g_error_free (error);
      g_free (feed_info_path);
      return NULL;
    }

  regex = g_regex_new ("^PLUGIN_SET[ \t]*=[ \t]*\"([0-9]+)\"",
                       G_REGEX_MULTILINE, 0, NULL);
  if (regex == NULL)
    {
      g_warning ("%s: Failed to create regex for NVTs feed timestamp",
                 __func__);
      g_free (content);
      g_free (feed_info_path);
      return NULL;
    }

  GMatchInfo *match_info;
  timestamp = NULL;
  if (g_regex_match (regex, content, 0, &match_info))
    timestamp = g_match_info_fetch (match_info, 1);

  if (timestamp == NULL)
    g_warning ("%s: Failed to parse timestamp from %s", __func__,
               feed_info_path);

  g_debug ("%s: NVTs feed timestamp: %s", __func__, timestamp);

  g_match_info_free (match_info);
  g_regex_unref (regex);
  g_free (feed_info_path);
  g_free (content);

  return timestamp;
}

/**
 * @brief Get the NVTs feed file timestamp in seconds since epoch.
 *
 * @return Timestamp from feed, -1 on error.
 */
int
nvts_feed_info_epoch ()
{
  gchar *timestamp;
  time_t epoch_time;
  struct tm tm;

  timestamp = nvts_feed_info_timestamp ();

  if (timestamp == NULL)
    {
      g_warning ("%s: Error reading NVTs feed timestamp", __func__);
      return -1;
    }

  if (strlen (timestamp) < 12)
    {
      g_warning ("%s: feed timestamp too short: %s",
                  __func__, timestamp);
      g_free (timestamp);
      return -1;
    }

  memset (&tm, 0, sizeof (struct tm));
  if (strptime (timestamp, "%Y%m%d%H%M", &tm) == NULL)
    {
      g_warning ("%s: Failed to parse time", __func__);
      g_free (timestamp);
      return -1;
    }
  epoch_time = mktime (&tm);
  if (epoch_time == -1)
    {
      g_warning ("%s: Failed to make time", __func__);
      g_free (timestamp);
      return -1;
    }

  g_debug ("%s: NVTS feed info epoch: %ld", __func__, (long) epoch_time);
  g_free (timestamp);
  return epoch_time;
}

/**
 * @brief Gets the NVTS feed version status.
 *
 * @return 0 feed current, 1 update needed, 2 database missing,
 *         3 missing "last_update", -1 error.
 */
int
nvts_feed_version_status_from_timestamp ()
{
  int feed_info_timestamp;
  time_t feed_version_epoch;

  if (manage_nvts_loaded () == 0)
    return 2;

  feed_info_timestamp = nvts_feed_info_epoch ();
  if (feed_info_timestamp == -1)
    return -1;

  feed_version_epoch = nvts_feed_version_epoch ();

  if (feed_version_epoch == -1)
    return -1;
  else if (feed_version_epoch == 0)
    {
      g_warning ("%s: last nvts database update missing", __func__);
      return 3;
    }

  if (feed_version_epoch == feed_info_timestamp)
    return 0;

  if (feed_version_epoch > feed_info_timestamp)
    {
      g_warning ("%s: last nvts database update later than last feed update",
                  __func__);
      return -1;
    }

  return 1;
}


/**
 * @brief Aborts NVTS update.
 *
 * @param[in]  nvts_feed_file_version  NVTs feed file version.
 *
 */
static void
abort_nvts_update (const gchar* nvts_feed_file_version)
{
  g_info ("Aborting NVTS update.");

  set_nvts_feed_version (nvts_feed_file_version);

  sql("DROP TABLE IF EXISTS vt_refs_rebuild;");
  sql("DROP TABLE IF EXISTS vt_severities_rebuild;");
  sql("DROP TABLE IF EXISTS nvt_preferences_rebuild;");
  sql("DROP TABLE IF EXISTS nvts_rebuild;");
}

/**
 * @brief Update NVTs from a JSON file.
 *
 * @param[in]  full_path               Full path to JSON VT metadata file.
 * @param[in]  nvts_feed_file_version  NVTs feed file version.
 *
 * @return 0 success, -1 error.
 */
static int
update_nvts_from_json_file (const gchar *full_path,
                            const gchar *nvts_feed_file_version)
{
  int count_modified_vts, count_new_vts;
  batch_t *vt_refs_batch, *vt_sevs_batch;

  count_modified_vts = 0;
  count_new_vts = 0;

  gvm_json_pull_parser_t parser;
  gvm_json_pull_event_t event;
  FILE *nvts_file;
  time_t db_feed_version_epoch;
  GList *preferences;
  int ret;

  int fd = open (full_path, O_RDONLY);

  if (fd < 0)
  {
    g_warning ("%s: Failed to open NVT meta data file '%s': %s",
               __func__, full_path, strerror(errno));
    return -1;
  }

  g_info ("Updating %s", full_path);

  nvts_file = gvm_gzip_open_file_reader_fd (fd);
  if (nvts_file == NULL)
    {
      g_warning ("%s: Failed to open NVT file: %s",
                __func__,
                strerror (errno));
      return -1;
    }

  gvm_json_pull_parser_init_full (&parser, nvts_file,
                                  GVM_JSON_PULL_PARSE_BUFFER_LIMIT,
                                  GVM_JSON_PULL_READ_BUFFER_SIZE * 8);
  gvm_json_pull_event_init (&event);
  gvm_json_pull_parser_next (&parser, &event);

  prepare_nvts_insert (1);
  vt_refs_batch = batch_start (vt_ref_insert_size);
  vt_sevs_batch = batch_start (vt_sev_insert_size);

  db_feed_version_epoch = nvts_feed_version_epoch();

  if (event.type == GVM_JSON_PULL_EVENT_ARRAY_START)
    {
      g_info ("%s: Start parsing feed", __func__);
      nvti_t *nvti = NULL;
      sql_begin_immediate ();

      while ((ret = parse_vt_json (&parser, &event, &nvti)) != 1)
        {
          if (ret == -1)
            {
              g_warning ("%s: Error parsing VT item: %s",
                         __func__, event.error_message);
              gvm_json_pull_event_cleanup (&event);
              gvm_json_pull_parser_cleanup (&parser);
              fclose (nvts_file);
              sql_rollback ();
              return -1;
            }

          if (nvti_creation_time (nvti) > db_feed_version_epoch)
            count_new_vts += 1;
          else
            count_modified_vts += 1;

          insert_nvt (nvti, 1, vt_refs_batch, vt_sevs_batch);

          preferences = NULL;
          if (update_preferences_from_nvti (nvti, &preferences))
            {
              gvm_json_pull_event_cleanup (&event);
              gvm_json_pull_parser_cleanup (&parser);
              fclose (nvts_file);
              sql_rollback ();
              return -1;
            }
          insert_nvt_preferences_list (preferences, 1);
          g_list_free_full (preferences, (GDestroyNotify) preference_free);
          g_free(nvti);
       }

      batch_end (vt_refs_batch);
      batch_end (vt_sevs_batch);

      g_info ("%s: Finalizing nvts insert", __func__);

      finalize_nvts_insert (count_new_vts, count_modified_vts,
                            nvts_feed_file_version, 1);
      sql_commit ();
    }
  else if (event.type == GVM_JSON_PULL_EVENT_ERROR)
    {
      g_warning ("%s: Parser error: %s", __func__, event.error_message);
      gvm_json_pull_event_cleanup (&event);
      gvm_json_pull_parser_cleanup (&parser);
      fclose (nvts_file);
      return -1;
    }
  else
    {
      g_warning ("%s: File must contain a JSON array", __func__);
      gvm_json_pull_event_cleanup (&event);
      gvm_json_pull_parser_cleanup (&parser);
      fclose (nvts_file);
      return -1;
    }

  gvm_json_pull_event_cleanup (&event);
  gvm_json_pull_parser_cleanup (&parser);
  fclose (nvts_file);
  return 0;
}

/**
 * @brief update scanner preferences.
 *
 * @return 0 success, -1 error.
 */
int
update_scanner_preferences ()
{
  int ret;

  g_info ("%s: Updating scanner preferences", __func__);

  scanner_type_t sc_type = get_scanner_type_by_uuid (SCANNER_UUID_DEFAULT);

  switch (sc_type)
    {
    case SCANNER_TYPE_OPENVAS:
      {
        if (check_osp_vt_update_socket ())
          {
            g_warning ("No OSP VT update socket found."
                       " Use --osp-vt-update or change the 'OpenVAS Default'"
                       " scanner to use the main ospd-openvas socket.");
            return -1;
          }

        const char *osp_update_socket = get_osp_vt_update_socket ();
        if (osp_update_socket == NULL)
          {
            g_warning ("No OSP VT update socket set.");
            return -1;
          }

        ret = update_scanner_preferences_osp (osp_update_socket);
        break;
      }
    case SCANNER_TYPE_OPENVASD:
      {
#if ENABLE_HTTP_SCANNER
        scanner_t scanner;

        if (find_resource_no_acl ("scanner", SCANNER_UUID_DEFAULT, &scanner))
          return -1;

        ret = update_scanner_preferences_openvasd (scanner);
        break;
#else
        g_critical ("%s: Default scanner is an openvasd one,"
                    " but gvmd is not built to support this.",
                    __func__);
        return -1;
#endif
      }

    default:
      g_critical ("%s: scanner type %d is not supported as default",
                  __func__, sc_type);
      return -1;
    }

  if (ret)
    {
      g_warning ("%s: Failed to update scanner preferences", __func__);
      return -1;
    }

  g_info ("%s: Updating scanner preferences done", __func__);
  return 0;
}

/**
 * @brief update NVTs from feed.
 *
 * @param[in]  db_feed_version         Database feed version.
 * @param[in]  nvts_feed_file_version  JSON file feed version.
 *
 * @return 0 success, -1 error.
 */
int
update_nvts_from_feed (gchar *db_feed_version,
                       gchar *nvts_feed_file_version)
{
  gchar *full_path;
  GStatBuf state;
  time_t old_nvts_last_modified;
  int ret;

  g_info ("%s: Updating NVTs from feed", __func__);

  full_path = g_build_filename (GVM_NVT_DIR,
                                "vt-metadata.json.gz",
                                NULL);

  if (g_stat (full_path, &state))
    {
      g_free (full_path);
      full_path = g_build_filename (GVM_NVT_DIR,
                                    "vt-metadata.json",
                                    NULL);
    }

  if (g_stat (full_path, &state))
    {
      g_warning ("%s: No JSON VT metadata file found at %s",
                 __func__,
                 full_path);
      g_free (full_path);
      return -1;
    }

  if ((manage_nvts_loaded () == 0)
      || db_feed_version == NULL
      || strcmp (db_feed_version, "") == 0
      || strcmp (db_feed_version, "0") == 0)
    old_nvts_last_modified = 0;
  else
    old_nvts_last_modified
      = (time_t) sql_int64_0 ("SELECT max(modification_time) FROM nvts");

  ret = update_nvts_from_json_file (full_path, nvts_feed_file_version);

  g_free (full_path);

  if (ret)
    {
      g_warning ("%s: Failed to update NVTs from feed", __func__);
      return -1;
    }

  ret = update_scanner_preferences ();

  if (ret)
    {
      g_warning ("%s: Failed to update scanner preferences", __func__);
      return -1;
    }

  update_nvt_end (old_nvts_last_modified);

  return 0;
}

/**
 * @brief Update NVT db from feed.
 *
 * @param[in] reset_nvts_db  Whether to reset nvts feed version.
 *
 * @return 0 success, -1 error.
 */
int
manage_update_nvts_from_feed (gboolean reset_nvts_db)
{

  int ret = 0;
  gchar *db_feed_version = NULL;
  gchar *nvts_feed_file_version = NULL;

  if (reset_nvts_db)
    set_nvts_feed_version ("0");

  db_feed_version = nvts_feed_version ();
  nvts_feed_file_version = nvts_feed_info_timestamp ();

  if (nvts_feed_file_version == NULL)
    {
      g_warning ("%s: Failed to get NVTs feed info timestamp", __func__);
      return -1;
    }

  ret = update_nvts_from_feed (db_feed_version,
                               nvts_feed_file_version);
  if (ret != 0)
    {
      g_warning ("%s: Failed to update NVTs from feed", __func__);
      abort_nvts_update (nvts_feed_file_version);
      g_free (db_feed_version);
      g_free (nvts_feed_file_version);
      return -1;
    }

  g_free (db_feed_version);
  g_free (nvts_feed_file_version);
  g_info ("%s: Updating NVTs from feed done", __func__);
  return ret;
}

/**
 * @brief Marks the given NVTs as discovery NVTs based on their OIDs.
 *
 * @param[in] oids  GSList of char* OID strings to be marked as discovery NVTs.
 */
static void
manage_mark_discovery_nvts_from_oid (GSList *oids)
{
  if (!oids)
    return;

  GString *in_clause = g_string_new (NULL);
  GSList *iter;

  for (iter = oids; iter; iter = iter->next)
    {
      const char *oid = iter->data;
      if (!oid)
        continue;

      gchar *quoted_oid = sql_insert (oid);

      if (in_clause->len > 0)
        g_string_append (in_clause, ",");

      g_string_append (in_clause, quoted_oid);
      g_free (quoted_oid);
    }

  if (in_clause->len > 0)
    {
      sql_begin_immediate ();
      sql ("UPDATE nvts "
           "   SET discovery = 1 "
           " WHERE oid IN (%s);",
           in_clause->str);
      sql_commit ();
    }

  g_string_free (in_clause, TRUE);
}

/**
 * @brief Marks all NVTs of a given configuration UUID as discovery NVTs.
 *
 * The allocated OID list is freed before returning.
 *
 * @param[in] config_uuid  The UUID of the scan configuration whose NVTs
 *                         should be marked as discovery.
 */
static void
manage_discovery_for_config_uuid (const char *config_uuid)
{
  GSList *oids = NULL;

  get_nvt_oids_from_config_uuid (config_uuid, &oids);
  if (!oids)
    return;

  manage_mark_discovery_nvts_from_oid (oids);
  g_slist_free_full (oids, g_free);
}

/**
 * @brief Build the in-memory cache of Discovery NVT OIDs from the database.
 *
 * @return Newly created hash table containing OID strings.
 */
static GHashTable *
build_ntvs_discovery_cache_from_db ()
{
  iterator_t nvts_iter;
  GHashTable *t = g_hash_table_new_full (g_str_hash, g_str_equal, g_free, NULL);

  init_iterator (&nvts_iter, "SELECT oid FROM nvts WHERE discovery = 1;");
  while (next (&nvts_iter))
    {
      const char *oid = iterator_string (&nvts_iter, 0);
      if (oid && *oid)
        g_hash_table_add (t, g_strdup (oid));
    }
  cleanup_iterator (&nvts_iter);

  return t;
}

/**
 * @brief Reload the global Discovery NVT OID cache from the database.
 */
void
nvts_discovery_oid_cache_reload ()
{
  GHashTable *new_cache = build_ntvs_discovery_cache_from_db ();

  g_mutex_lock (&nvts_discovery_oid_cache_lock);
  GHashTable *old = nvts_discovery_oid_cache;
  nvts_discovery_oid_cache = new_cache;
  g_mutex_unlock (&nvts_discovery_oid_cache_lock);

  if (old)
    g_hash_table_destroy (old);

  int size = g_hash_table_size (nvts_discovery_oid_cache);
  g_debug ("%s: NVTs discovery oid cache loaded with size: %d",
           __func__,
           size);
}

/**
 * @brief Updates discovery flags for NVTs in the predefined discovery configs.
 */
void
manage_discovery_nvts ()
{
  g_info ("%s: Updating Discovery NVTs", __func__);

  manage_discovery_for_config_uuid (CONFIG_UUID_DISCOVERY);
  manage_discovery_for_config_uuid (CONFIG_UUID_HOST_DISCOVERY);
  manage_discovery_for_config_uuid (CONFIG_UUID_SYSTEM_DISCOVERY);

  nvts_discovery_oid_cache_reload ();

  g_info ("%s: Updating Discovery NVTs done", __func__);
}

/**
<<<<<<< HEAD
 * @brief Validates sort_field for nvts table
 *
 * @return 0 success, -1 invalid
 */
int
validate_nvts_sort_field (const char* sort_field)
{
  static const gchar* nvt_sort_fields[] = NVT_VALID_SORTBY_COLUMNS;

  if (vector_find_string (nvt_sort_fields, sort_field))
    return 0;

  return -1;
=======
 * @brief Check whether all given OIDs are marked as discovery
 *        in the loaded cache.
 *
 * @param[in] oids GSList of NVT OID strings (const char*).
 *
 * @return TRUE if all OIDs are present in the discovery cache, otherwise FALSE.
 */
gboolean
nvts_oids_all_discovery_cached (GSList *oids)
{
  if (!oids)
    return TRUE; /* empty */

  g_mutex_lock (&nvts_discovery_oid_cache_lock);
  GHashTable *t = nvts_discovery_oid_cache;
  g_mutex_unlock (&nvts_discovery_oid_cache_lock);

  if (!t)
    return FALSE; /* cache not initialized */

  for (GSList *it = oids; it; it = it->next)
    {
      const char *oid = it->data;
      if (!oid || !*oid)
        return FALSE;

      if (!g_hash_table_contains (t, oid))
        return FALSE;
    }

  return TRUE;
>>>>>>> 0c25e7e5
}<|MERGE_RESOLUTION|>--- conflicted
+++ resolved
@@ -645,7 +645,7 @@
  *                         Overridden by \arg config.
  * @param[in]  category    Category to limit selection to.  NULL for all.
  * @param[in]  ascending   Whether to sort ascending or descending.
- * @param[in]  sort_field  Field to sort on, or NULL for "name".
+ * @param[in]  sort_field  Field to sort on, or NULL for "id".
  */
 void
 init_nvt_iterator (iterator_t* iterator, nvt_t nvt, config_t config,
@@ -2063,21 +2063,6 @@
 }
 
 /**
-<<<<<<< HEAD
- * @brief Validates sort_field for nvts table
- *
- * @return 0 success, -1 invalid
- */
-int
-validate_nvts_sort_field (const char* sort_field)
-{
-  static const gchar* nvt_sort_fields[] = NVT_VALID_SORTBY_COLUMNS;
-
-  if (vector_find_string (nvt_sort_fields, sort_field))
-    return 0;
-
-  return -1;
-=======
  * @brief Check whether all given OIDs are marked as discovery
  *        in the loaded cache.
  *
@@ -2109,5 +2094,21 @@
     }
 
   return TRUE;
->>>>>>> 0c25e7e5
+}
+
+
+/**
+ * @brief Validates sort_field for nvts table
+ *
+ * @return 0 success, -1 invalid
+ */
+int
+validate_nvts_sort_field (const char* sort_field)
+{
+  static const gchar* nvt_sort_fields[] = NVT_VALID_SORTBY_COLUMNS;
+
+  if (vector_find_string (nvt_sort_fields, sort_field))
+    return 0;
+
+  return -1;
 }