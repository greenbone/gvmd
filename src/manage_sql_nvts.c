--- conflicted
+++ resolved
@@ -342,12 +342,9 @@
     // First time, caller must init sql.
     return 1;
 
-<<<<<<< HEAD
-=======
   if (b->max == 0)
     return 0;
 
->>>>>>> b5f99eb6
   if (b->size > b->max) {
     sql ("%s", b->sql->str);
 
@@ -498,17 +495,11 @@
  * @param[in]  nvti           NVT Information.
  * @param[in]  rebuild        True if rebuilding.
  * @param[in]  vt_refs_batch  Batch for vt_refs.
-<<<<<<< HEAD
  * @param[in]  vt_sevs_batch  Batch for vt_severities.
  */
 static void
 insert_nvt (const nvti_t *nvti, int rebuild, batch_t *vt_refs_batch,
             batch_t *vt_sevs_batch)
-=======
- */
-static void
-insert_nvt (const nvti_t *nvti, int rebuild, batch_t *vt_refs_batch)
->>>>>>> b5f99eb6
 {
   gchar *qod_str, *qod_type, *cve;
   gchar *quoted_name, *quoted_summary, *quoted_insight, *quoted_affected;
@@ -1732,11 +1723,7 @@
   int count_modified_vts, count_new_vts;
   time_t feed_version_epoch;
   char *osp_vt_hash;
-<<<<<<< HEAD
   batch_t *vt_refs_batch, *vt_sevs_batch;
-=======
-  batch_t *vt_refs_batch;
->>>>>>> b5f99eb6
 
   count_modified_vts = 0;
   count_new_vts = 0;
@@ -1781,12 +1768,8 @@
      * To solve both cases, we remove all nvt_preferences. */
     sql ("TRUNCATE nvt_preferences;");
 
-<<<<<<< HEAD
-  vt_refs_batch = batch_start (VT_REFS_BATCH_SIZE);
+  vt_refs_batch = batch_start (vt_ref_insert_size);
   vt_sevs_batch = batch_start (VT_SEVS_BATCH_SIZE);
-=======
-  vt_refs_batch = batch_start (vt_ref_insert_size);
->>>>>>> b5f99eb6
   vt = element_first_child (vts);
   while (vt)
     {
@@ -1800,11 +1783,7 @@
       else
         count_modified_vts += 1;
 
-<<<<<<< HEAD
       insert_nvt (nvti, rebuild, vt_refs_batch, vt_sevs_batch);
-=======
-      insert_nvt (nvti, rebuild, vt_refs_batch);
->>>>>>> b5f99eb6
 
       preferences = NULL;
       if (update_preferences_from_vt (vt, nvti_oid (nvti), &preferences))
@@ -1823,10 +1802,7 @@
       vt = element_next (vt);
     }
   batch_end (vt_refs_batch);
-<<<<<<< HEAD
   batch_end (vt_sevs_batch);
-=======
->>>>>>> b5f99eb6
 
   if (rebuild) {
     sql ("DROP VIEW IF EXISTS results_autofp;");
