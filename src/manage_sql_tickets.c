/* GVM
 * $Id$
 * Description: GVM management layer SQL: Tickets.
 *
 * Authors:
 * Matthew Mundell <matthew.mundell@greenbone.net>
 *
 * Copyright:
 * Copyright (C) 2018 Greenbone Networks GmbH
 *
 * This program is free software; you can redistribute it and/or
 * modify it under the terms of the GNU General Public License
 * as published by the Free Software Foundation; either version 2
 * of the License, or (at your option) any later version.
 *
 * This program is distributed in the hope that it will be useful,
 * but WITHOUT ANY WARRANTY; without even the implied warranty of
 * MERCHANTABILITY or FITNESS FOR A PARTICULAR PURPOSE.  See the
 * GNU General Public License for more details.
 *
 * You should have received a copy of the GNU General Public License
 * along with this program; if not, write to the Free Software
 * Foundation, Inc., 51 Franklin St, Fifth Floor, Boston, MA 02110-1301 USA.
 */

/**
 * @file manage_sql_tickets.c
 * @brief GVM management layer: Ticket SQL
 *
 * The Ticket SQL for the GVM management layer.
 */

#include "manage_tickets.h"
#include "manage_acl.h"
#include "manage_sql_tickets.h"
#include "manage_sql.h"
#include "sql.h"

#include <stdlib.h>
#include <string.h>

#undef G_LOG_DOMAIN
/**
 * @brief GLib log domain.
 */
#define G_LOG_DOMAIN "md manage"

/**
 * @brief Ticket statuses.
 */
typedef enum
{
  TICKET_STATUS_OPEN = 0,
  TICKET_STATUS_SOLVED = 1,
  TICKET_STATUS_CONFIRMED = 2,
  TICKET_STATUS_CLOSED = 3,
  TICKET_STATUS_ORPHANED = 4,
  TICKET_STATUS_MAX,
  TICKET_STATUS_ERROR = 100
} ticket_status_t;

/**
 * @brief Get ticket status DB identifier from string.
 *
 * @param[in]   status  Status name.
 *
 * @return Status integer.
 */
static ticket_status_t
ticket_status_integer (const char *status)
{
  if (strcasecmp (status, "open") == 0)
    return TICKET_STATUS_OPEN;
  if (strcasecmp (status, "solved") == 0)
    return TICKET_STATUS_SOLVED;
  if (strcasecmp (status, "confirmed") == 0)
    return TICKET_STATUS_CONFIRMED;
  if (strcasecmp (status, "closed") == 0)
    return TICKET_STATUS_CLOSED;
  if (strcasecmp (status, "orphaned") == 0)
    return TICKET_STATUS_ORPHANED;
  return TICKET_STATUS_ERROR;
}

/**
 * @brief Get ticket status name from DB identifier.
 *
 * @param[in]   status  Status integer.
 *
 * @return Status name.
 */
static const gchar *
ticket_status_name (ticket_status_t status)
{
  switch (status)
    {
      case TICKET_STATUS_OPEN:
        return "Open";
      case TICKET_STATUS_SOLVED:
        return "Solved";
      case TICKET_STATUS_CONFIRMED:
        return "Confirmed";
      case TICKET_STATUS_CLOSED:
        return "Closed";
      case TICKET_STATUS_ORPHANED:
        return "Orphaned";
      default:
        return "Error";
    }
}

/**
 * @brief Filter columns for ticket iterator.
 */
#define TICKET_ITERATOR_FILTER_COLUMNS                                         \
 { GET_ITERATOR_FILTER_COLUMNS, "severity", "host", "location",                \
   "solution_type", "status", "opened", "solved", "closed", "orphaned",        \
   NULL }

/**
 * @brief Ticket iterator columns.
 */
#define TICKET_ITERATOR_COLUMNS                             \
 {                                                          \
   GET_ITERATOR_COLUMNS (tickets),                          \
   {                                                        \
     "(SELECT uuid FROM users WHERE id = assigned_to)",     \
     NULL,                                                  \
     KEYWORD_TYPE_STRING                                    \
   },                                                       \
   {                                                        \
     "(SELECT uuid FROM tasks WHERE id = task)",            \
     NULL,                                                  \
     KEYWORD_TYPE_STRING                                    \
   },                                                       \
   {                                                        \
     "(SELECT uuid FROM reports WHERE id = report)",        \
     NULL,                                                  \
    KEYWORD_TYPE_STRING                                     \
   },                                                       \
   { "severity", NULL, KEYWORD_TYPE_DOUBLE },               \
   { "host", NULL, KEYWORD_TYPE_STRING },                   \
   { "location", NULL, KEYWORD_TYPE_STRING },               \
   { "solution_type", NULL, KEYWORD_TYPE_STRING },          \
   { "status", NULL, KEYWORD_TYPE_STRING },                 \
   { "iso_time (open_time)", NULL, KEYWORD_TYPE_STRING },   \
   { "open_time", "opened", KEYWORD_TYPE_INTEGER },         \
   { "iso_time (solved_time)", NULL, KEYWORD_TYPE_STRING }, \
   { "solved_time", "solved", KEYWORD_TYPE_INTEGER },       \
   { "iso_time (closed_time)", NULL, KEYWORD_TYPE_STRING }, \
   { "closed_time", "closed", KEYWORD_TYPE_INTEGER },       \
   { "iso_time (confirmed_time)", NULL, KEYWORD_TYPE_STRING },                \
   { "confirmed_time", "confirmed", KEYWORD_TYPE_INTEGER },                   \
   { "iso_time (orphaned_time)", NULL, KEYWORD_TYPE_STRING },                 \
   { "orphaned_time", "orphaned", KEYWORD_TYPE_INTEGER },                     \
   { "solved_comment", NULL, KEYWORD_TYPE_STRING },                           \
   { "closed_comment", NULL, KEYWORD_TYPE_STRING },                           \
   {                                                                          \
     "(SELECT uuid FROM reports WHERE id = confirmed_report)",                \
     NULL,                                                                    \
     KEYWORD_TYPE_STRING                                                      \
   },                                                                         \
   { "nvt", NULL, KEYWORD_TYPE_STRING },                                      \
   {                                                                          \
     "(SELECT name FROM users WHERE id = assigned_to)",                       \
     NULL,                                                                    \
     KEYWORD_TYPE_STRING                                                      \
   },                                                                         \
   {                                                                          \
     "(SELECT name FROM tasks WHERE id = task)",                              \
     NULL,                                                                    \
     KEYWORD_TYPE_STRING                                                      \
   },                                                                         \
   { NULL, NULL, KEYWORD_TYPE_UNKNOWN }                                       \
 }

/**
 * @brief Ticket iterator columns for trash case.
 */
#define TICKET_ITERATOR_TRASH_COLUMNS                       \
 {                                                          \
   GET_ITERATOR_COLUMNS (tickets_trash),                    \
   {                                                        \
     "(SELECT uuid FROM users WHERE id = assigned_to)",     \
     NULL,                                                  \
     KEYWORD_TYPE_STRING                                    \
   },                                                       \
   {                                                        \
     "(SELECT uuid FROM tasks WHERE id = task)",            \
     NULL,                                                  \
     KEYWORD_TYPE_STRING                                    \
   },                                                       \
   {                                                        \
     "(SELECT uuid FROM reports WHERE id = report)",        \
     NULL,                                                  \
     KEYWORD_TYPE_STRING                                    \
   },                                                       \
   { "severity", NULL, KEYWORD_TYPE_DOUBLE },               \
   { "host", NULL, KEYWORD_TYPE_STRING },                   \
   { "location", NULL, KEYWORD_TYPE_STRING },               \
   { "solution_type", NULL, KEYWORD_TYPE_STRING },          \
   { "status", NULL, KEYWORD_TYPE_STRING },                 \
   { "iso_time (open_time)", NULL, KEYWORD_TYPE_STRING },   \
   { "open_time", "opened", KEYWORD_TYPE_INTEGER },         \
   { "iso_time (solved_time)", NULL, KEYWORD_TYPE_STRING }, \
   { "solved_time", "solved", KEYWORD_TYPE_INTEGER },       \
   { "iso_time (closed_time)", NULL, KEYWORD_TYPE_STRING }, \
   { "closed_time", "closed", KEYWORD_TYPE_INTEGER },       \
   { "iso_time (confirmed_time)", NULL, KEYWORD_TYPE_STRING },                \
   { "confirmed_time", "confirmed", KEYWORD_TYPE_INTEGER },                   \
   { "iso_time (orphaned_time)", NULL, KEYWORD_TYPE_STRING },                 \
   { "orphaned_time", "orphaned", KEYWORD_TYPE_INTEGER },                     \
   { "solved_comment", NULL, KEYWORD_TYPE_STRING },                           \
   { "closed_comment", NULL, KEYWORD_TYPE_STRING },                           \
   {                                                                          \
     "(SELECT uuid FROM reports WHERE id = confirmed_report)",                \
     NULL,                                                                    \
     KEYWORD_TYPE_STRING                                                      \
   },                                                                         \
   { "nvt", NULL, KEYWORD_TYPE_STRING },                                      \
   {                                                                          \
     "(SELECT name FROM users WHERE id = assigned_to)",                       \
     NULL,                                                                    \
     KEYWORD_TYPE_STRING                                                      \
   },                                                                         \
   {                                                                          \
     "(SELECT name FROM tasks WHERE id = task)",                              \
     NULL,                                                                    \
     KEYWORD_TYPE_STRING                                                      \
   },                                                                         \
   { NULL, NULL, KEYWORD_TYPE_UNKNOWN }                                       \
 }

/**
 * @brief Count number of tickets.
 *
 * @param[in]  get  GET params.
 *
 * @return Total number of tickets in filtered set.
 */
int
ticket_count (const get_data_t *get)
{
  static const char *extra_columns[] = TICKET_ITERATOR_FILTER_COLUMNS;
  static column_t columns[] = TICKET_ITERATOR_COLUMNS;
  static column_t trash_columns[] = TICKET_ITERATOR_TRASH_COLUMNS;

  return count ("ticket", get, columns, trash_columns, extra_columns, 0, 0, 0,
                TRUE);
}

/**
 * @brief Initialise a ticket iterator.
 *
 * @param[in]  iterator    Iterator.
 * @param[in]  get         GET data.
 *
 * @return 0 success, 1 failed to find ticket, 2 failed to find filter,
 *         -1 error.
 */
int
init_ticket_iterator (iterator_t *iterator, const get_data_t *get)
{
  static const char *filter_columns[] = TICKET_ITERATOR_FILTER_COLUMNS;
  static column_t columns[] = TICKET_ITERATOR_COLUMNS;
  static column_t trash_columns[] = TICKET_ITERATOR_TRASH_COLUMNS;

  return init_get_iterator (iterator,
                            "ticket",
                            get,
                            columns,
                            trash_columns,
                            filter_columns,
                            0,
                            NULL,
                            NULL,
                            TRUE);
}

/**
 * @brief Get a column value from a ticket iterator.
 *
 * @param[in]  iterator  Iterator.
 *
 * @return Value of the column or NULL if iteration is complete.
 */
DEF_ACCESS (ticket_iterator_user_id, GET_ITERATOR_COLUMN_COUNT);

/**
 * @brief Get a column value from a ticket iterator.
 *
 * @param[in]  iterator  Iterator.
 *
 * @return Value of the column or NULL if iteration is complete.
 */
DEF_ACCESS (ticket_iterator_task_id, GET_ITERATOR_COLUMN_COUNT + 1);

/**
 * @brief Get a column value from a ticket iterator.
 *
 * @param[in]  iterator  Iterator.
 *
 * @return Value of the column or NULL if iteration is complete.
 */
DEF_ACCESS (ticket_iterator_report_id, GET_ITERATOR_COLUMN_COUNT + 2);

/**
 * @brief Get a column value from a ticket iterator.
 *
 * @param[in]  iterator  Iterator.
 *
 * @return Value of the column, or SEVERITY_MISSING if iteration is complete.
 */
double
ticket_iterator_severity (iterator_t* iterator)
{
  if (iterator->done) return SEVERITY_MISSING;
  return iterator_double (iterator, GET_ITERATOR_COLUMN_COUNT + 3);
}

/**
 * @brief Get a column value from a ticket iterator.
 *
 * @param[in]  iterator  Iterator.
 *
 * @return Value of the column or NULL if iteration is complete.
 */
DEF_ACCESS (ticket_iterator_host, GET_ITERATOR_COLUMN_COUNT + 4);

/**
 * @brief Get a column value from a ticket iterator.
 *
 * @param[in]  iterator  Iterator.
 *
 * @return Value of the column or NULL if iteration is complete.
 */
DEF_ACCESS (ticket_iterator_location, GET_ITERATOR_COLUMN_COUNT + 5);

/**
 * @brief Get a column value from a ticket iterator.
 *
 * @param[in]  iterator  Iterator.
 *
 * @return Value of the column or NULL if iteration is complete.
 */
DEF_ACCESS (ticket_iterator_solution_type, GET_ITERATOR_COLUMN_COUNT + 6);

/**
 * @brief Get the status from a ticket iterator.
 *
 * @param[in]  iterator  Iterator.
 *
 * @return Status of the ticket or NULL if iteration is complete.
 */
const char*
ticket_iterator_status (iterator_t* iterator)
{
  int status;
  if (iterator->done) return NULL;
  status = iterator_int (iterator, GET_ITERATOR_COLUMN_COUNT + 7);
  return ticket_status_name (status);
}

/**
 * @brief Get column value from a ticket iterator.
 *
 * @param[in]  iterator  Iterator.
 *
 * @return Iterator column value or NULL if iteration is complete.
 */
DEF_ACCESS (ticket_iterator_open_time, GET_ITERATOR_COLUMN_COUNT + 8);

/**
 * @brief Get column value from a ticket iterator.
 *
 * @param[in]  iterator  Iterator.
 *
 * @return Iterator column value or NULL if iteration is complete.
 */
DEF_ACCESS (ticket_iterator_solved_time, GET_ITERATOR_COLUMN_COUNT + 10);

/**
 * @brief Get column value from a ticket iterator.
 *
 * @param[in]  iterator  Iterator.
 *
 * @return Iterator column value or NULL if iteration is complete.
 */
DEF_ACCESS (ticket_iterator_closed_time, GET_ITERATOR_COLUMN_COUNT + 12);

/**
 * @brief Get column value from a ticket iterator.
 *
 * @param[in]  iterator  Iterator.
 *
 * @return Iterator column value or NULL if iteration is complete.
 */
DEF_ACCESS (ticket_iterator_confirmed_time, GET_ITERATOR_COLUMN_COUNT + 14);

/**
 * @brief Get column value from a ticket iterator.
 *
 * @param[in]  iterator  Iterator.
 *
 * @return Iterator column value or NULL if iteration is complete.
 */
DEF_ACCESS (ticket_iterator_orphaned_time, GET_ITERATOR_COLUMN_COUNT + 16);

/**
 * @brief Get column value from a ticket iterator.
 *
 * @param[in]  iterator  Iterator.
 *
 * @return Iterator column value or NULL if iteration is complete.
 */
DEF_ACCESS (ticket_iterator_solved_comment, GET_ITERATOR_COLUMN_COUNT + 18);

/**
 * @brief Get column value from a ticket iterator.
 *
 * @param[in]  iterator  Iterator.
 *
 * @return Iterator column value or NULL if iteration is complete.
 */
DEF_ACCESS (ticket_iterator_closed_comment, GET_ITERATOR_COLUMN_COUNT + 19);

/**
 * @brief Get column value from a ticket iterator.
 *
 * @param[in]  iterator  Iterator.
 *
 * @return Iterator column value or NULL if iteration is complete.
 */
DEF_ACCESS (ticket_iterator_confirmed_report_id,
            GET_ITERATOR_COLUMN_COUNT + 20);

/**
 * @brief Get column value from a ticket iterator.
 *
 * @param[in]  iterator  Iterator.
 *
 * @return Iterator column value or NULL if iteration is complete.
 */
DEF_ACCESS (ticket_iterator_nvt_oid, GET_ITERATOR_COLUMN_COUNT + 21);

/**
 * @brief Get a column value from a ticket iterator.
 *
 * @param[in]  iterator  Iterator.
 *
 * @return Value of the column or NULL if iteration is complete.
 */
DEF_ACCESS (ticket_iterator_user_name, GET_ITERATOR_COLUMN_COUNT + 22);

/**
 * @brief Get a column value from a ticket iterator.
 *
 * @param[in]  iterator  Iterator.
 *
 * @return Value of the column or NULL if iteration is complete.
 */
DEF_ACCESS (ticket_iterator_task_name, GET_ITERATOR_COLUMN_COUNT + 23);

/**
 * @brief Initialise a ticket result iterator.
 *
 * Will iterate over all the results assigned to the ticket.
 *
 * @param[in]  iterator    Iterator.
 * @param[in]  ticket_id   UUID of ticket.
 * @param[in]  trash       Whether ticket is in trash.
 *
 * @return 0 success, 1 failed to find ticket, -1 error.
 */
int
init_ticket_result_iterator (iterator_t *iterator, const gchar *ticket_id,
                             int trash)
{
  ticket_t ticket;

  if (find_resource_with_permission ("ticket", ticket_id, &ticket, NULL, trash))
    return -1;

  if (ticket == 0)
    return 1;

  init_iterator (iterator,
                 "SELECT result,"
                 "       ticket,"
                 "       (CASE"
                 "        WHEN result_location = %i"
                 "        THEN (SELECT uuid FROM results"
                 "              WHERE id = result)"
                 "        ELSE (SELECT uuid FROM results_trash"
                 "              WHERE id = result)"
                 "        END)"
                 " FROM ticket_results%s"
                 " WHERE ticket = %llu"
                 " ORDER BY id;",
                 LOCATION_TABLE,
                 trash ? "_trash" : "",
                 ticket);
  return 0;
}

/**
 * @brief Get column value from a ticket result iterator.
 *
 * @param[in]  iterator  Iterator.
 *
 * @return Iterator column value or NULL if iteration is complete.
 */
DEF_ACCESS (ticket_result_iterator_result_id, 2);

/**
 * @brief Initialise a result ticket iterator.
 *
 * Will iterate over all the tickets that apply to the result's NVT.
 *
 * @param[in]  iterator    Iterator.
 * @param[in]  result_id   UUID of result.
 *
 * @return 0 success, 1 failed to find result, -1 error.
 */
int
init_result_ticket_iterator (iterator_t *iterator, const gchar *result_id)
{
  result_t result;

  if (find_resource_with_permission ("result", result_id, &result, NULL, 0))
    return -1;

  if (result == 0)
    return 1;

  init_iterator (iterator,
                 "SELECT id, uuid"
                 " FROM tickets"
                 " WHERE (SELECT nvt FROM results WHERE id = %llu)"
                 "       IN (SELECT nvt FROM results"
                 "           WHERE id = (SELECT result FROM ticket_results"
                 "                       WHERE ticket = tickets.id"
                 "                       AND result_location = %i"
                 "                       LIMIT 1))"
                 " ORDER BY id;",
                 result,
                 LOCATION_TABLE);
  return 0;
}

/**
 * @brief Get column value from a ticket result iterator.
 *
 * @param[in]  iterator  Iterator.
 *
 * @return Iterator column value or NULL if iteration is complete.
 */
DEF_ACCESS (result_ticket_iterator_ticket_id, 1);

/**
 * @brief Return owner of ticket.
 *
 * @param[in]  ticket  Ticket.
 *
 * @return Owner.
 */
user_t
ticket_owner (ticket_t ticket)
{
  return sql_int64_0 ("SELECT owner FROM tickets WHERE id = %llu;",
                      ticket);
}

/**
 * @brief Return user that ticket is assigned to.
 *
 * @param[in]  ticket  Ticket.
 *
 * @return User.
 */
user_t
ticket_assigned_to (ticket_t ticket)
{
  return sql_int64_0 ("SELECT assigned_to FROM tickets WHERE id = %llu;",
                      ticket);
}

/**
 * @brief Return NVT name of ticket.
 *
 * @param[in]  ticket  Ticket.
 *
 * @return NVT name.
 */
gchar *
ticket_nvt_name (ticket_t ticket)
{
  return sql_string ("SELECT name FROM tickets WHERE id = %llu;",
                     ticket);
}

/**
 * @brief Return whether a ticket is in use.
 *
 * @param[in]  ticket  Ticket.
 *
 * @return 1 if in use, else 0.
 */
int
ticket_in_use (ticket_t ticket)
{
  return 0;
}

/**
 * @brief Return whether a trashcan ticket is in use.
 *
 * @param[in]  ticket  Ticket.
 *
 * @return 1 if in use, else 0.
 */
int
trash_ticket_in_use (ticket_t ticket)
{
  return 0;
}

/**
 * @brief Return whether a ticket is writable.
 *
 * @param[in]  ticket  Ticket.
 *
 * @return 1 if writable, else 0.
 */
int
ticket_writable (ticket_t ticket)
{
  return 1;
}

/**
 * @brief Return whether a trashcan ticket is writable.
 *
 * @param[in]  ticket  Ticket.
 *
 * @return 1 if writable, else 0.
 */
int
trash_ticket_writable (ticket_t ticket)
{
  return trash_ticket_in_use (ticket) == 0;
}

/**
 * @brief Delete a ticket.
 *
 * @param[in]  ticket_id  UUID of ticket.
 * @param[in]  ultimate   Whether to remove entirely, or to trashcan.
 *
 * @return 0 success, 1 fail because ticket is in use, 2 failed to find ticket,
 *         3 predefined ticket, 99 permission denied, -1 error.
 */
int
delete_ticket (const char *ticket_id, int ultimate)
{
  ticket_t ticket = 0;

  sql_begin_immediate ();

  if (acl_user_may ("delete_ticket") == 0)
    {
      sql_rollback ();
      return 99;
    }

  /* Search in the regular table. */

  if (find_resource_with_permission ("ticket", ticket_id, &ticket,
                                     "delete_ticket", 0))
    {
      sql_rollback ();
      return -1;
    }

  if (ticket == 0)
    {
      /* No such ticket, check the trashcan. */

      if (find_trash ("ticket", ticket_id, &ticket))
        {
          sql_rollback ();
          return -1;
        }
      if (ticket == 0)
        {
          sql_rollback ();
          return 2;
        }
      if (ultimate == 0)
        {
          /* It's already in the trashcan. */
          sql_commit ();
          return 0;
        }

      sql ("DELETE FROM permissions"
           " WHERE resource_type = 'ticket'"
           " AND resource_location = %i"
           " AND resource = %llu;",
           LOCATION_TRASH,
           ticket);

      sql ("DELETE FROM permissions"
           " WHERE resource_type = 'task'"
           " AND comment = 'Automatically created for ticket'"
           " AND resource = (SELECT task FROM tickets_trash"
           "                 WHERE id = %llu);",
           ticket);

      tags_remove_resource ("ticket", ticket, LOCATION_TRASH);

      sql ("DELETE FROM ticket_results_trash WHERE ticket = %llu;", ticket);
      sql ("DELETE FROM tickets_trash WHERE id = %llu;", ticket);

      sql_commit ();
      return 0;
    }

  /* Ticket was found in regular table. */

  if (ultimate == 0)
    {
      ticket_t trash_ticket;

      /* Move to trash. */

      sql ("INSERT INTO tickets_trash"
           " (uuid, owner, name, comment, nvt, task, report, severity, host,"
           "  location, solution_type, assigned_to, status, open_time,"
           "  solved_time, solved_comment, confirmed_time, confirmed_report,"
           "  closed_time, closed_comment, orphaned_time, creation_time,"
           "  modification_time)"
           " SELECT uuid, owner, name, comment, nvt, task, report, severity,"
           "        host, location, solution_type, assigned_to, status,"
           "        open_time, solved_time, solved_comment, confirmed_time,"
           "        confirmed_report, closed_time, closed_comment,"
           "        orphaned_time, creation_time, modification_time"
           " FROM tickets WHERE id = %llu;",
           ticket);

      trash_ticket = sql_last_insert_id ();

      sql ("INSERT INTO ticket_results_trash"
           " (ticket, result, result_location, result_uuid, report)"
           " SELECT %llu, result, result_location, result_uuid, report"
           " FROM ticket_results"
           " WHERE ticket = %llu;",
           trash_ticket,
           ticket);

      permissions_set_locations ("ticket", ticket, trash_ticket,
                                 LOCATION_TRASH);
      tags_set_locations ("ticket", ticket, trash_ticket,
                          LOCATION_TRASH);
    }
  else
    {
      /* Delete entirely. */

      sql ("DELETE FROM permissions"
           " WHERE resource_type = 'ticket'"
           " AND resource_location = %i"
           " AND resource = %llu;",
           LOCATION_TABLE,
           ticket);

      sql ("DELETE FROM permissions"
           " WHERE resource_type = 'task'"
           " AND comment = 'Automatically created for ticket'"
           " AND resource = (SELECT task FROM tickets"
           "                 WHERE id = %llu);",
           ticket);

      tags_remove_resource ("ticket", ticket, LOCATION_TABLE);
    }

  sql ("DELETE FROM ticket_results WHERE ticket = %llu;", ticket);
  sql ("DELETE FROM tickets WHERE id = %llu;", ticket);

  sql_commit ();
  return 0;
}

/**
 * @brief Try restore a ticket.
 *
 * If success, ends transaction for caller before exiting.
 *
 * @param[in]  ticket_id  UUID of resource.
 *
 * @return 0 success, 1 fail because ticket is in use, 2 failed to find ticket,
 *         -1 error.
 */
int
restore_ticket (const char *ticket_id)
{
  ticket_t trash_ticket, ticket;

  if (find_trash ("ticket", ticket_id, &trash_ticket))
    {
      sql_rollback ();
      return -1;
    }

  if (trash_ticket == 0)
    return 2;

  /* Move the ticket back to the regular table. */

  sql ("INSERT INTO tickets"
       " (uuid, owner, name, comment, nvt, task, report, severity, host,"
       "  location, solution_type, assigned_to, status, open_time,"
       "  solved_time, solved_comment, confirmed_time, confirmed_report,"
       "  closed_time, closed_comment, orphaned_time, creation_time,"
       "  modification_time)"
       " SELECT uuid, owner, name, comment, nvt, task, report, severity,"
       "        host, location, solution_type, assigned_to, status,"
       "        open_time, solved_time, solved_comment, confirmed_time,"
       "        confirmed_report, closed_time, closed_comment,"
       "        orphaned_time, creation_time, modification_time"
       " FROM tickets_trash WHERE id = %llu;",
       trash_ticket);

  ticket = sql_last_insert_id ();

  sql ("INSERT INTO ticket_results"
       " (ticket, result, result_location, result_uuid, report)"
       " SELECT %llu, result, result_location, result_uuid, report"
       " FROM ticket_results_trash"
       " WHERE ticket = %llu;",
       ticket,
       trash_ticket);

  /* Adjust references to the ticket. */

  permissions_set_locations ("ticket", trash_ticket, ticket, LOCATION_TABLE);
  tags_set_locations ("ticket", trash_ticket, ticket, LOCATION_TABLE);

  /* Clear out the trashcan ticket. */

  sql ("DELETE FROM ticket_results_trash WHERE ticket = %llu;", trash_ticket);
  sql ("DELETE FROM tickets_trash WHERE id = %llu;", trash_ticket);

  sql_commit ();
  return 0;
}

/**
 * @brief Create a ticket.
 *
 * @param[in]   comment         Comment on ticket.
 * @param[in]   result_id       Result that the ticket is on.
 * @param[in]   user_id         User the ticket is assigned to.
 * @param[out]  ticket          Created ticket.
 *
 * @return 0 success, 1 failed to find user, 2 failed to find result,
 *         99 permission denied, -1 error.
 */
int
create_ticket (const char *comment, const char *result_id,
               const char *user_id, ticket_t *ticket)
{
  ticket_t new_ticket;
  permission_t permission;
  user_t user;
  iterator_t results;
  get_data_t get;
  gchar *quoted_name, *quoted_comment, *quoted_oid, *quoted_host;
  gchar *quoted_location, *quoted_solution, *quoted_uuid;
  char *new_ticket_id, *task_id;
  task_t task;

  assert (current_credentials.uuid);
  assert (result_id);
  assert (user_id);

  sql_begin_immediate ();

  if (acl_user_may ("create_ticket") == 0)
    {
      sql_rollback ();
      return 99;
    }

  /* Ensure the current user can access the assigned user and the result. */

  if (find_resource_with_permission ("user", user_id, &user, NULL, 0))
    {
      sql_rollback ();
      return -1;
    }

  if (user == 0)
    {
      sql_rollback ();
      return 1;
    }

  memset (&get, 0, sizeof (get));
  get.id = g_strdup (result_id);
  switch (init_result_get_iterator (&results, &get, 0, NULL, NULL))
    {
      case 0:
        break;
      case 1:
        g_free (get.id);
        sql_rollback ();
        return 2;
      default:
        g_free (get.id);
        sql_rollback ();
        return -1;
    }
  g_free (get.id);

  if (next (&results) == 0)
    {
      sql_rollback ();
      return -1;
    }

  /* Create the ticket. */

  if (comment)
    quoted_comment = sql_quote (comment);
  else
    quoted_comment = sql_quote ("");

  quoted_name = sql_quote (result_iterator_nvt_name (&results) ?: "");
  quoted_oid = sql_quote (result_iterator_nvt_oid (&results) ?: "");
  quoted_host = sql_quote (result_iterator_host (&results) ?: "");
  quoted_location = sql_quote (result_iterator_port (&results) ?: "");
  quoted_solution = sql_quote (result_iterator_solution_type (&results) ?: "");

  task = result_iterator_task (&results);

  sql ("INSERT INTO tickets"
       " (uuid, name, owner, comment, nvt, task, report, severity, host,"
       "  location, solution_type, assigned_to, status, open_time,"
       "  creation_time, modification_time)"
       " VALUES"
       " (make_uuid (), '%s',"
       "  (SELECT id FROM users WHERE users.uuid = '%s'),"
       "  '%s', '%s', %llu, %llu, %0.1f, '%s', '%s', '%s',"
       "  %llu, %i, m_now (), m_now (), m_now ());",
       quoted_name,
       current_credentials.uuid,
       quoted_comment,
       quoted_oid,
       task,
       result_iterator_report (&results),
       result_iterator_severity_double (&results),
       quoted_host,
       quoted_location,
       quoted_solution,
       user,
       TICKET_STATUS_OPEN);

  g_free (quoted_location);
  g_free (quoted_host);
  g_free (quoted_oid);
  g_free (quoted_comment);
  g_free (quoted_name);

  new_ticket = sql_last_insert_id ();
  if (ticket)
    *ticket = new_ticket;

  /* Link the ticket to the result. */

  quoted_uuid = sql_quote (get_iterator_uuid (&results));

  sql ("INSERT INTO ticket_results"
       " (ticket, result, result_location, result_uuid, report)"
       " VALUES (%llu, %llu, %i, '%s', %llu)",
       new_ticket,
       result_iterator_result (&results),
       LOCATION_TABLE,
       quoted_uuid,
       result_iterator_report (&results));

  g_free (quoted_uuid);
  cleanup_iterator (&results);

  new_ticket_id = ticket_uuid (new_ticket);

  /* Give assigned user permission to access ticket and ticket's task. */

  if (create_permission_internal ("modify_ticket",
                                  "Automatically created for ticket",
                                  NULL,
                                  new_ticket_id,
                                  "user",
                                  user_id,
                                  &permission))
    {
      sql_rollback ();
      return -1;
    }

  task_uuid (task, &task_id);
  if (create_permission_internal ("get_tasks",
                                  "Automatically created for ticket",
                                  NULL,
                                  task_id,
                                  "user",
                                  user_id,
                                  &permission))
    {
      free (task_id);
      sql_rollback ();
      return -1;
    }
  free (task_id);

  event (EVENT_TICKET_RECEIVED, NULL, new_ticket, 0);

  /* Cleanup. */

  free (new_ticket_id);

  sql_commit ();

  return 0;
}

/**
 * @brief Create a ticket from an existing ticket.
 *
 * @param[in]  comment     Comment on new ticket.  NULL to copy from existing.
 * @param[in]  ticket_id   UUID of existing ticket.
 * @param[out] new_ticket  New ticket.
 *
 * @return 0 success, 1 ticket exists already, 2 failed to find existing
 *         ticket, 99 permission denied, -1 error.
 */
int
copy_ticket (const char *comment, const char *ticket_id, ticket_t *new_ticket)
{
  int ret;
  ticket_t old_ticket;

  assert (new_ticket);

  ret = copy_resource ("ticket", NULL, comment, ticket_id,
                       "nvt, task, report, severity, host, location,"
                       " solution_type, assigned_to, status, open_time,"
                       " solved_time, solved_comment, confirmed_time,"
                       " confirmed_report, closed_time, closed_comment,"
                       " orphaned_time",
                       0, new_ticket, &old_ticket);
  if (ret)
    return ret;

  sql ("INSERT INTO ticket_results"
       " (ticket, result, result_location, result_uuid, report)"
       " SELECT %llu, result, result_location, result_uuid, report"
       " FROM ticket_results"
       " WHERE ticket = %llu",
       *new_ticket,
       old_ticket);

  return 0;
}

/**
 * @brief Return the UUID of a ticket.
 *
 * @param[in]  ticket  Ticket.
 *
 * @return Newly allocated UUID if available, else NULL.
 */
char*
ticket_uuid (ticket_t ticket)
{
  return sql_string ("SELECT uuid FROM tickets WHERE id = %llu;",
                     ticket);
}

/**
 * @brief Modify a ticket.
 *
 * @param[in]   ticket_id       UUID of ticket.
 * @param[in]   comment         Comment on ticket.
 * @param[in]   status_name     Status of ticket.
 * @param[in]   solved_comment  Comment if status is 'Solved'.
 * @param[in]   closed_comment  Comment if status is 'Closed'.
 * @param[in]   user_id         UUID of user that ticket is assigned to.
 *
 * @return 0 success, 1 ticket exists already, 2 failed to find ticket,
 *         3 failed to find user, 4 error in status,
 *         5 Solved status requires a solved_comment,
 *         6 Closed status requires a closed_comment,
 *         99 permission denied, -1 error.
 */
int
modify_ticket (const gchar *ticket_id, const gchar *comment,
               const gchar *status_name, const gchar *solved_comment,
               const gchar *closed_comment, const gchar *user_id)
{
  ticket_t ticket;
  user_t assigned_to;
  int updated;

  assert (ticket_id);
  assert (current_credentials.uuid);

  sql_begin_immediate ();

  updated = 0;

  /* Check permissions and get a handle on the ticket. */

  if (acl_user_may ("modify_ticket") == 0)
    {
      sql_rollback ();
      return 99;
    }

  ticket = 0;
  if (find_resource_with_permission ("ticket", ticket_id, &ticket,
                                     "modify_ticket", 0))
    {
      sql_rollback ();
      return -1;
    }

  if (ticket == 0)
    {
      sql_rollback ();
      return 2;
    }

  /* Update comment if requested. */

  if (comment)
    {
      gchar *quoted_comment;

      quoted_comment = sql_quote (comment);
      sql ("UPDATE tickets SET"
           " comment = '%s',"
           " modification_time = m_now ()"
           " WHERE id = %llu;",
           quoted_comment,
           ticket);
      g_free (quoted_comment);

      updated = 1;
    }

  /* Update status if requested. */

  if (status_name)
    {
      ticket_status_t status;
      const gchar *time_column;

      /* Check the status. */

      status = ticket_status_integer (status_name);
      switch (status)
        {
          case TICKET_STATUS_OPEN:
            time_column = "open_time";
            break;
          case TICKET_STATUS_SOLVED:
            {
              gchar *quoted_comment;

              time_column = "solved_time";
              if ((solved_comment == NULL) || (strlen (solved_comment) == 0))
                {
                  /* Solved status must always be accompanied by a comment. */
                  sql_rollback ();
                  return 5;
                }
              quoted_comment = sql_quote (solved_comment);
              sql ("UPDATE tickets SET solved_comment = '%s'"
                   " WHERE id = %llu;",
                   quoted_comment,
                   ticket);
              g_free (quoted_comment);
            }
            break;
          case TICKET_STATUS_CLOSED:
            {
              gchar *quoted_comment;

              time_column = "closed_time";
              if ((closed_comment == NULL) || (strlen (closed_comment) == 0))
                {
                  /* Closed status must always be accompanied by a comment. */
                  sql_rollback ();
                  return 6;
                }
              quoted_comment = sql_quote (closed_comment);
              sql ("UPDATE tickets SET closed_comment = '%s'"
                   " WHERE id = %llu;",
                   quoted_comment,
                   ticket);
              g_free (quoted_comment);
            }
            break;
          default:
            /* Ticket may only be manually set to Open, Solved or Closed. */
            sql_rollback ();
            return 4;
        }

      /* Update the status. */

      sql ("UPDATE tickets SET"
           " status = %i,"
           " modification_time = m_now (),"
           " %s = m_now ()"
           " WHERE id = %llu;",
           status,
           time_column,
           ticket);

       updated = 1;
    }

  /* Get assignee for update check, before updating assignee. */

  assigned_to = ticket_assigned_to (ticket);

  /* Update assigned user if requested. */

  if (user_id)
    {
      user_t user;
      permission_t permission;

      if (find_resource_with_permission ("user", user_id, &user, NULL, 0))
        {
          sql_rollback ();
          return -1;
        }

      if (user == 0)
        {
          sql_rollback ();
          return 3;
        }

      if (assigned_to != user)
        {
          sql ("UPDATE tickets SET"
               " assigned_to = %llu,"
               " modification_time = m_now ()"
               " WHERE id = %llu;",
               user,
               ticket);

          updated = 1;

          /* Ensure that the user can access the ticket. */

          if (create_permission_internal ("modify_ticket",
                                          "Automatically created for ticket",
                                          NULL,
                                          ticket_id,
                                          "user",
                                          user_id,
                                          &permission))
            {
              sql_rollback ();
              return -1;
            }

          event (EVENT_TICKET_RECEIVED, NULL, ticket, 0);
        }
    }

  if (updated)
    {
      /* An Assigned Ticket Changed event is not generated if the ticket
       * assignee modifies the ticket. */
      if (sql_int ("SELECT id != %llu FROM users WHERE uuid = '%s';",
                   assigned_to,
                   current_credentials.uuid))
        event (EVENT_ASSIGNED_TICKET_CHANGED, NULL, ticket, 0);

      /* An Owned Ticket Changed event is not generated if the ticket owner
       * modifies the ticket. */
      if (sql_int ("SELECT owner != (SELECT id FROM users WHERE uuid = '%s')"
                   " FROM tickets"
                   " WHERE id = %llu;",
                   current_credentials.uuid,
                   ticket))
        event (EVENT_OWNED_TICKET_CHANGED, NULL, ticket, 0);
    }

  sql_commit ();

  return 0;
}

/**
 * @brief Empty ticket trashcans.
 */
void
empty_trashcan_tickets ()
{
  sql ("DELETE FROM permissions"
       " WHERE resource_type = 'ticket'"
       " AND resource_location = %i"
       " AND resource IN (SELECT id FROM tickets_trash"
       "                  WHERE owner = (SELECT id FROM users"
       "                                 WHERE uuid = '%s'));",
       LOCATION_TRASH,
       current_credentials.uuid);

  sql ("DELETE FROM permissions"
       " WHERE resource_type = 'task'"
       " AND comment = 'Automatically created for ticket'"
       " AND resource IN (SELECT task FROM tickets_trash"
       "                  WHERE owner = (SELECT id FROM users"
       "                                 WHERE uuid = '%s'));",
       current_credentials.uuid);

  sql ("DELETE FROM ticket_results_trash"
       " WHERE ticket in (SELECT id FROM tickets_trash"
       "                  WHERE owner = (SELECT id FROM users"
       "                                 WHERE uuid = '%s'));",
       current_credentials.uuid);
  sql ("DELETE FROM tickets_trash"
       " WHERE owner = (SELECT id FROM users WHERE uuid = '%s');",
       current_credentials.uuid);
}

/**
 * @brief Check if tickets have been resolved.
 *
 * @param[in]  task  Task.
 */
void
check_tickets (task_t task)
{
  report_t report;
  iterator_t tickets;

  if (task_last_report (task, &report))
    {
      g_warning ("%s: failed to get last report of task %llu,"
                 " skipping ticket check",
                 __FUNCTION__,
                 task);
      return;
    }

<<<<<<< HEAD
  sql ("UPDATE tickets"
       " SET status = %i,"
       "     confirmed_time = m_now (),"
       "     confirmed_report = %llu"
       " WHERE task = %llu"
       " AND (status = %i"
       "      OR status = %i)"
       /* Only if the same host was scanned. */
       " AND EXISTS (SELECT * FROM report_hosts"
       "             WHERE report = %llu"
       "             AND report_hosts.host = tickets.host)"
       /* Only if the problem result is gone. */
       " AND NOT EXISTS (SELECT * FROM results"
       "                 WHERE report = %llu"
       "                 AND nvt = (SELECT nvt FROM results"
       "                            WHERE id = (SELECT result"
       "                                        FROM ticket_results"
       "                                        WHERE ticket = tickets.id"
       "                                        AND result_location = %i"
       "                                        LIMIT 1)))"
       /* Only if there were no login failures. */
       " AND NOT EXISTS (SELECT * FROM results"
       "                 WHERE report = %llu"
       /*                SSH Login Failed For Authenticated Checks. */
       "                 AND nvt = '1.3.6.1.4.1.25623.1.0.105936')"
       " AND NOT EXISTS (SELECT * FROM results"
       "                 WHERE report = %llu"
       /*                SMB Login Failed For Authenticated Checks. */
       "                 AND nvt = '1.3.6.1.4.1.25623.1.0.106091');",
       TICKET_STATUS_CONFIRMED,
       report,
       task,
       TICKET_STATUS_OPEN,
       TICKET_STATUS_SOLVED,
       report,
       LOCATION_TABLE,
       report,
       report);
=======
  init_iterator (&tickets,
                 "SELECT id FROM tickets"
                 " WHERE task = %llu"
                 " AND (status = %i"
                 "      OR status = %i)"
                 /* Only if the same host was scanned. */
                 " AND EXISTS (SELECT * FROM report_hosts"
                 "             WHERE report = %llu"
                 "             AND report_hosts.host = tickets.host)"
                 /* Only if the problem result is gone. */
                 " AND NOT EXISTS (SELECT * FROM results"
                 "                 WHERE report = %llu"
                 "                 AND nvt = (SELECT nvt FROM results"
                 "                            WHERE id = (SELECT result"
                 "                                        FROM ticket_results"
                 "                                        WHERE ticket = tickets.id"
                 "                                        AND result_location = %i"
                 "                                        LIMIT 1)))"
                 /* Only if there were no login failures. */
                 " AND NOT EXISTS (SELECT * FROM results"
                 "                 WHERE report = %llu"
                 /*                SSH Login Failed For Authenticated Checks. */
                 "                 AND nvt = '1.3.6.1.4.1.25623.1.0.105936')"
                 " AND NOT EXISTS (SELECT * FROM results"
                 "                 WHERE report = %llu"
                 /*                SMG Login Failed For Authenticated Checks. */
                 "                 AND nvt = '1.3.6.1.4.1.25623.1.0.106091');",
                 task,
                 TICKET_STATUS_OPEN,
                 TICKET_STATUS_SOLVED,
                 report,
                 LOCATION_TABLE,
                 report,
                 report);
  while (next (&tickets))
    {
      ticket_t ticket;

      ticket = iterator_int64 (&tickets, 0);

      sql ("UPDATE tickets"
           " SET status = %i,"
           "     confirmed_time = m_now (),"
           "     confirmed_report = %llu"
           " WHERE id = %llu;",
           TICKET_STATUS_CONFIRMED,
           report,
           ticket);

      event (EVENT_OWNED_TICKET_CHANGED, NULL, ticket, 0);
      event (EVENT_ASSIGNED_TICKET_CHANGED, NULL, ticket, 0);
    }
  cleanup_iterator (&tickets);
>>>>>>> 884a176f
}

/**
 * @brief Set tickets to orphaned, because a report has been deleted.
 *
 * @param[in]  report  Report that is being deleted.
 */
void
tickets_set_orphans (report_t report)
{
  /* Regular tickets. */

  sql ("UPDATE tickets"
       " SET report = -1,"
       "     status = %i,"
       "     orphaned_time = m_now ()"
       " WHERE report = %llu",
       TICKET_STATUS_ORPHANED,
       report);
  sql ("DELETE FROM ticket_results WHERE report = %llu;",
       report);
  sql ("UPDATE tickets"
       " SET confirmed_report = -1"
       " WHERE confirmed_report = %llu",
       report);

  /* Trash tickets. */

  sql ("UPDATE tickets_trash"
       " SET report = -1,"
       "     status = %i,"
       "     orphaned_time = m_now ()"
       " WHERE report = %llu",
       TICKET_STATUS_ORPHANED,
       report);
  sql ("DELETE FROM ticket_results_trash WHERE report = %llu;",
       report);
  sql ("UPDATE tickets_trash"
       " SET confirmed_report = -1"
       " WHERE confirmed_report = %llu",
       report);
}

/**
 * @brief Delete all tickets owner by a user.
 *
 * Also delete trash tickets and assign any tickets that were assigned to
 * the user back to the owner.
 *
 * @param[in]  user  The user.
 */
void
delete_tickets_user (user_t user)
{
  /* Regular tickets. */

  sql ("DELETE FROM ticket_results"
       " WHERE ticket IN (SELECT id FROM tickets WHERE owner = %llu);",
       user);
  sql ("DELETE FROM tickets WHERE owner = %llu;", user);

  sql ("UPDATE tickets SET assigned_to = owner WHERE assigned_to = %llu;",
       user);

  /* Trash tickets. */

  sql ("DELETE FROM ticket_results_trash"
       " WHERE ticket IN (SELECT id FROM tickets_trash WHERE owner = %llu);",
       user);
  sql ("DELETE FROM tickets_trash WHERE owner = %llu;", user);

  sql ("UPDATE tickets_trash SET assigned_to = owner WHERE assigned_to = %llu;",
       user);
}

/**
 * @brief Change ownership of tickets, for user deletion.
 *
 * Also assign tickets that are assigned to the user to the inheritor.
 *
 * @param[in]  user       Current owner.
 * @param[in]  inheritor  New owner.
 */
void
inherit_tickets (user_t user, user_t inheritor)
{
  /* Regular tickets. */

  sql ("UPDATE tickets SET owner = %llu WHERE owner = %llu;",
       inheritor, user);
  sql ("UPDATE tickets SET assigned_to = %llu WHERE assigned_to = %llu;",
       inheritor, user);

  /* Trash tickets. */

  sql ("UPDATE tickets_trash SET owner = %llu WHERE owner = %llu;",
       inheritor, user);
  sql ("UPDATE tickets_trash SET assigned_to = %llu WHERE assigned_to = %llu;",
       inheritor, user);
}

/**
 * @brief Remove a task from all tickets.
 *
 * @param[in]  task  Task.
 */
void
tickets_remove_task (task_t task)
{
  sql ("UPDATE tickets SET task = -1 WHERE task = %llu;", task);
  sql ("UPDATE tickets_trash SET task = -1 WHERE task = %llu;", task);
}

/**
 * @brief Remove all of a user's tasks from all tickets.
 *
 * @param[in]  user  User.
 */
void
tickets_remove_tasks_user (user_t user)
{
  sql ("UPDATE tickets SET task = -1"
       " WHERE task IN (SELECT id FROM tasks WHERE owner = %llu);",
       user);
  sql ("UPDATE tickets_trash SET task = -1"
       " WHERE task IN (SELECT id FROM tasks WHERE owner = %llu);",
       user);
}

/**
 * @brief Adjust tickets for task being moved to trash.
 *
 * This must be called while the old and new results still exist.
 *
 * @param[in]  task  Task.
 */
void
tickets_trash_task (task_t task)
{
  sql ("UPDATE ticket_results"
       " SET result_location = %i,"
       "     result = (SELECT id FROM results_trash"
       "               WHERE task = %llu"
       "               AND uuid = ticket_results.result_uuid)"
       " WHERE result IN (SELECT id FROM results WHERE task = %llu);",
       LOCATION_TRASH,
       task,
       task);
  sql ("UPDATE ticket_results_trash"
       " SET result_location = %i,"
       "     result = (SELECT id FROM results_trash"
       "               WHERE task = %llu"
       "               AND uuid = ticket_results_trash.result_uuid)"
       " WHERE result IN (SELECT id FROM results WHERE task = %llu);",
       LOCATION_TRASH,
       task,
       task);
}

/**
 * @brief Adjust tickets for task being restored.
 *
 * This must be called while the old and new results still exist.
 *
 * @param[in]  task  Task.
 */
void
tickets_restore_task (task_t task)
{
  sql ("UPDATE ticket_results"
       " SET result_location = %i,"
       "     result = (SELECT id FROM results"
       "               WHERE task = %llu"
       "               AND uuid = ticket_results.result_uuid)"
       " WHERE result IN (SELECT id FROM results_trash WHERE task = %llu);",
       LOCATION_TABLE,
       task,
       task);
  sql ("UPDATE ticket_results_trash"
       " SET result_location = %i,"
       "     result = (SELECT id FROM results"
       "               WHERE task = %llu"
       "               AND uuid = ticket_results_trash.result_uuid)"
       " WHERE result IN (SELECT id FROM results_trash WHERE task = %llu);",
       LOCATION_TABLE,
       task,
       task);
}<|MERGE_RESOLUTION|>--- conflicted
+++ resolved
@@ -1361,46 +1361,6 @@
       return;
     }
 
-<<<<<<< HEAD
-  sql ("UPDATE tickets"
-       " SET status = %i,"
-       "     confirmed_time = m_now (),"
-       "     confirmed_report = %llu"
-       " WHERE task = %llu"
-       " AND (status = %i"
-       "      OR status = %i)"
-       /* Only if the same host was scanned. */
-       " AND EXISTS (SELECT * FROM report_hosts"
-       "             WHERE report = %llu"
-       "             AND report_hosts.host = tickets.host)"
-       /* Only if the problem result is gone. */
-       " AND NOT EXISTS (SELECT * FROM results"
-       "                 WHERE report = %llu"
-       "                 AND nvt = (SELECT nvt FROM results"
-       "                            WHERE id = (SELECT result"
-       "                                        FROM ticket_results"
-       "                                        WHERE ticket = tickets.id"
-       "                                        AND result_location = %i"
-       "                                        LIMIT 1)))"
-       /* Only if there were no login failures. */
-       " AND NOT EXISTS (SELECT * FROM results"
-       "                 WHERE report = %llu"
-       /*                SSH Login Failed For Authenticated Checks. */
-       "                 AND nvt = '1.3.6.1.4.1.25623.1.0.105936')"
-       " AND NOT EXISTS (SELECT * FROM results"
-       "                 WHERE report = %llu"
-       /*                SMB Login Failed For Authenticated Checks. */
-       "                 AND nvt = '1.3.6.1.4.1.25623.1.0.106091');",
-       TICKET_STATUS_CONFIRMED,
-       report,
-       task,
-       TICKET_STATUS_OPEN,
-       TICKET_STATUS_SOLVED,
-       report,
-       LOCATION_TABLE,
-       report,
-       report);
-=======
   init_iterator (&tickets,
                  "SELECT id FROM tickets"
                  " WHERE task = %llu"
@@ -1426,7 +1386,7 @@
                  "                 AND nvt = '1.3.6.1.4.1.25623.1.0.105936')"
                  " AND NOT EXISTS (SELECT * FROM results"
                  "                 WHERE report = %llu"
-                 /*                SMG Login Failed For Authenticated Checks. */
+                 /*                SMB Login Failed For Authenticated Checks. */
                  "                 AND nvt = '1.3.6.1.4.1.25623.1.0.106091');",
                  task,
                  TICKET_STATUS_OPEN,
@@ -1454,7 +1414,6 @@
       event (EVENT_ASSIGNED_TICKET_CHANGED, NULL, ticket, 0);
     }
   cleanup_iterator (&tickets);
->>>>>>> 884a176f
 }
 
 /**
