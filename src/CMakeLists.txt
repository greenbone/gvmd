# Copyright (C) 2009-2022 Greenbone AG
#
# SPDX-License-Identifier: AGPL-3.0-or-later
#
# This program is free software: you can redistribute it and/or modify
# it under the terms of the GNU Affero General Public License as
# published by the Free Software Foundation, either version 3 of the
# License, or (at your option) any later version.
#
# This program is distributed in the hope that it will be useful,
# but WITHOUT ANY WARRANTY; without even the implied warranty of
# MERCHANTABILITY or FITNESS FOR A PARTICULAR PURPOSE.  See the
# GNU Affero General Public License for more details.
#
# You should have received a copy of the GNU Affero General Public License
# along with this program.  If not, see <http://www.gnu.org/licenses/>.

## Libraries

find_package(Threads)

## Dependency checks
##
## TODO Also check for headers where needed.
## Improve for workflow: First collect list of missing libs, then print the
## list and throw an error, otherwise long install-cmake-install-cmake cycles
## might occur.

pkg_check_modules(CJSON REQUIRED libcjson>=1.7.14)
pkg_check_modules(LIBGVM_BASE REQUIRED libgvm_base>=22.29)
pkg_check_modules(LIBGVM_UTIL REQUIRED libgvm_util>=22.29)
pkg_check_modules(LIBGVM_OSP REQUIRED libgvm_osp>=22.29)
pkg_check_modules(LIBGVM_GMP REQUIRED libgvm_gmp>=22.29)

if(ENABLE_HTTP_SCANNER)
  pkg_check_modules(LIBGVM_HTTP REQUIRED libgvm_http>=22.29)
  pkg_check_modules(LIBGVM_HTTP_SCANNER REQUIRED libgvm_http_scanner>=22.29)
endif(ENABLE_HTTP_SCANNER)
if(OPENVASD)
  pkg_check_modules(LIBGVM_OPENVASD REQUIRED libgvm_openvasd>=22.29)
else(OPENVASD)
  message(STATUS "OPENVASD flag is not enabled")
endif(OPENVASD)
if(ENABLE_AGENTS)
  pkg_check_modules(
    LIBGVM_AGENT_CONTROLLER
    REQUIRED
    libgvm_agent_controller>=22.29
  )
else(ENABLE_AGENTS)
  message(STATUS "ENABLE_AGENTS flag is not enabled")
endif(ENABLE_AGENTS)
<<<<<<< HEAD
if(ENABLE_CREDENTIAL_STORES)
  pkg_check_modules(
    LIBGVM_CYBERARK
    REQUIRED
    libgvm_cyberark>=22.28
  )
else(ENABLE_CREDENTIAL_STORES)
  message(STATUS "ENABLE_CREDENTIAL_STORES flag is not enabled")
endif(ENABLE_CREDENTIAL_STORES)

=======
if(ENABLE_CONTAINER_SCANNING)
  pkg_check_modules(
    LIBGVM_CONTAINER_IMAGE_SCANNER
    REQUIRED
    libgvm_container_image_scanner>=22.29
  )
else(ENABLE_CONTAINER_SCANNING)
  message(STATUS "ENABLE_CONTAINER_SCANNING flag is not enabled")
endif(ENABLE_CONTAINER_SCANNING)
>>>>>>> 5323081d
pkg_check_modules(GNUTLS REQUIRED gnutls>=3.2.15)
pkg_check_modules(GLIB REQUIRED glib-2.0>=2.42)
pkg_check_modules(LIBBSD REQUIRED libbsd)
pkg_check_modules(LIBICAL REQUIRED libical>=1.00)
pkg_check_modules(GPGME REQUIRED gpgme)

message(STATUS "Looking for PostgreSQL...")
find_program(PG_CONFIG_EXECUTABLE pg_config DOC "pg_config")
execute_process(
  COMMAND ${PG_CONFIG_EXECUTABLE} --includedir-server
  OUTPUT_VARIABLE PostgreSQL_SERVER_INCLUDE_DIRS
  OUTPUT_STRIP_TRAILING_WHITESPACE
)
set(PostgreSQL_ADDITIONAL_SEARCH_PATHS ${PostgreSQL_SERVER_INCLUDE_DIRS})
find_package(PostgreSQL REQUIRED)
if(NOT PostgreSQL_FOUND)
  message(SEND_ERROR "The PostgreSQL library is required.")
endif(NOT PostgreSQL_FOUND)
string(
  REGEX MATCH
  "^[ \t]*\([0-9]+\)\\.\([0-9]+\)\(.*\)"
  TEMP
  "${PostgreSQL_VERSION_STRING}"
)
if(NOT CMAKE_MATCH_1)
  message(SEND_ERROR "Error matching PostgreSQL version.")
elseif(
  (CMAKE_MATCH_1 EQUAL 9 AND CMAKE_MATCH_2 LESS 6)
  OR (CMAKE_MATCH_1 LESS 9)
)
  message(SEND_ERROR "PostgreSQL version >= 9.6 is required")
  message(
    STATUS
    "PostgreSQL version ${CMAKE_MATCH_1}.${CMAKE_MATCH_2}${CMAKE_MATCH_3}"
  )
endif(NOT CMAKE_MATCH_1)

message(STATUS "Looking for xsltproc...")
find_program(XSLTPROC_EXECUTABLE xsltproc DOC "xsltproc")
if(NOT XSLTPROC_EXECUTABLE)
  message(SEND_ERROR "The xsltproc binary is required.")
else(NOT XSLTPROC_EXECUTABLE)
  message(STATUS "Looking for xsltproc... ${XSLTPROC_EXECUTABLE}")
endif(NOT XSLTPROC_EXECUTABLE)

if(NOT GPGME_FOUND)
  # fallback for older gpgme versions without gpgme.pc file
  message(STATUS "Looking for gpgme...")
  find_library(GPGME gpgme)
  if(NOT GPGME)
    message(SEND_ERROR "The gpgme library is required.")
  else(NOT GPGME)
    message(STATUS "Looking for gpgme... ${GPGME}")
    execute_process(
      COMMAND gpgme-config --cflags
      OUTPUT_VARIABLE GPGME_CFLAGS
      OUTPUT_STRIP_TRAILING_WHITESPACE
    )
    execute_process(
      COMMAND gpgme-config --libs
      OUTPUT_VARIABLE GPGME_LDFLAGS
      OUTPUT_STRIP_TRAILING_WHITESPACE
    )
  endif(NOT GPGME)
endif(NOT GPGME_FOUND)

if(WITH_LIBTHEIA)
  find_package(Theia 1.0.0 REQUIRED)
  message(STATUS "Using libtheia ${Theia_VERSION} in ${Theia_DIR}")
  add_definitions(-DHAS_LIBTHEIA="1")
  set(OPT_THEIA_TGT Theia::Theia)
else(WITH_LIBTHEIA)
  message(STATUS "Not using libtheia - licensing functions disabled")
  set(OPT_THEIA_TGT "")
endif(WITH_LIBTHEIA)

include_directories(
  ${LIBGVM_AGENT_CONTROLLER_INCLUDE_DIRS}
  ${LIBGVM_GMP_INCLUDE_DIRS}
  ${LIBGVM_OPENVASD_INCLUDE_DIRS}
  ${LIBGVM_BASE_INCLUDE_DIRS}
  ${LIBGVM_UTIL_INCLUDE_DIRS}
  ${LIBGVM_OSP_INCLUDE_DIRS}
  ${LIBBSD_INCLUDE_DIRS}
  ${GLIB_INCLUDE_DIRS}
)

add_library(gvm-pg-server SHARED manage_pg_server.c manage_utils.c)
set_target_properties(
  gvm-pg-server
  PROPERTIES SOVERSION "${CPACK_PACKAGE_VERSION_MAJOR}"
)
set_target_properties(
  gvm-pg-server
  PROPERTIES VERSION "${CPACK_PACKAGE_VERSION}"
)
include_directories(
  ${PostgreSQL_INCLUDE_DIRS}
  ${PostgreSQL_SERVER_INCLUDE_DIRS}
)

# Source lists
set(
  ALL_MANAGE_SRC
  manage.c
  manage_acl.c
  manage_alerts.c
  manage_configs.c
  manage_events.c
  manage_filter_utils.c
  manage_commands.c
  manage_get.c
  manage_http_scanner.c
  manage_license.c
  manage_openvas.c
  manage_osp.c
  manage_port_lists.c
  manage_preferences.c
  manage_resources.c
  manage_report_configs.c
  manage_report_formats.c
  manage_authentication.c
  manage_settings.c
  manage_tls_certificates.c
  manage_utils.c
  manage_migrators.c
  manage_pg.c
  manage_scan_handler.c
  manage_scan_queue.c
  manage_oci_image_targets.c
  manage_container_image_scanner.c
)

if(ENABLE_AGENTS)
  list(
    APPEND
    ALL_MANAGE_SRC
    manage_agent_common.c
    manage_agent_groups.c
    manage_agents.c
    manage_agent_installers.c
    manage_agent_control_scan_config.c
  )
endif()

if(ENABLE_CREDENTIAL_STORES)
  list(
    APPEND
    ALL_MANAGE_SRC
    manage_credential_store_cyberark.c
    manage_credential_stores.c
  )
endif()

set(
  ALL_MANAGE_SQL_SRC
  manage_sql.c
  manage_sql_copy.c
  manage_sql_alerts.c
  manage_sql_assets.c
  manage_sql_events.c
  manage_sql_filters.c
  manage_sql_nvts.c
  manage_sql_secinfo.c
  manage_sql_port_lists.c
  manage_sql_configs.c
  manage_sql_report_configs.c
  manage_sql_report_formats.c
  manage_sql_tickets.c
  manage_sql_tls_certificates.c
  manage_sql_nvts_osp.c
  manage_sql_nvts_openvasd.c
  manage_sql_nvts_common.c
  manage_sql_scan_queue.c
  manage_sql_oci_image_targets.c
)

if(ENABLE_AGENTS)
  list(
    APPEND
    ALL_MANAGE_SQL_SRC
    manage_sql_agent_groups.c
    manage_sql_agents.c
    manage_sql_agent_installers.c
  )
endif()

if(ENABLE_CREDENTIAL_STORES)
  list(APPEND ALL_MANAGE_SQL_SRC manage_sql_credential_stores.c)
endif()

set(
  ALL_GMP_SRC
  gmp.c
  gmp_base.c
  gmp_configs.c
  gmp_delete.c
  gmp_get.c
  gmp_license.c
  gmp_logout.c
  gmp_port_lists.c
  gmp_report_configs.c
  gmp_report_formats.c
  gmp_tickets.c
  gmp_tls_certificates.c
  gmp_oci_image_targets.c
)

if(ENABLE_AGENTS)
  list(
    APPEND
    ALL_GMP_SRC
    gmp_agent_control_scan_agent_config.c
    gmp_agent_groups.c
    gmp_agents.c
    gmp_agent_installers.c
  )
endif()

if(ENABLE_CREDENTIAL_STORES)
  list(APPEND ALL_GMP_SRC gmp_credential_stores.c)
endif()

set(ALL_SQL_SRC sql.c sql_pg.c)

set(
  ALL_MISC_SRC
  debug_utils.c
  gvmd.c
  gmpd.c
  ipc.c
  lsc_user.c
  lsc_crypt.c
  utils.c
)

## Object libraries

add_library(all-manage-obj OBJECT ${ALL_MANAGE_SRC})

add_library(all-manage-sql-obj OBJECT ${ALL_MANAGE_SQL_SRC})

add_library(all-gmp-obj OBJECT ${ALL_GMP_SRC})

add_library(all-sql-obj OBJECT ${ALL_SQL_SRC})

add_library(all-misc-obj OBJECT ${ALL_MISC_SRC})

## Program

if(ENABLE_COVERAGE)
  add_custom_target(
    coverage-html
    COMMAND
      gcovr --html-details ${COVERAGE_DIR}/coverage.html -r ${CMAKE_SOURCE_DIR}
      ${CMAKE_BINARY_DIR}
  )
  add_custom_target(
    coverage-xml
    COMMAND
      gcovr --xml ${COVERAGE_DIR}/coverage.xml -r ${CMAKE_SOURCE_DIR}
      ${CMAKE_BINARY_DIR}
  )
  add_custom_target(coverage DEPENDS coverage-xml coverage-html)
endif(ENABLE_COVERAGE)

add_custom_target(
  clean-coverage
  COMMAND find . -name *.gcda -delete -or -name *.gcno -delete
  COMMAND rm -f ${COVERAGE_DIR}/*
)

add_executable(
  gvmd
  main.c
  $<TARGET_OBJECTS:all-gmp-obj>
  $<TARGET_OBJECTS:all-manage-obj>
  $<TARGET_OBJECTS:all-manage-sql-obj>
  $<TARGET_OBJECTS:all-misc-obj>
  $<TARGET_OBJECTS:all-sql-obj>
)

target_link_libraries(
  gvmd
  m
  ${GNUTLS_LDFLAGS}
  ${GPGME_LDFLAGS}
  ${CMAKE_THREAD_LIBS_INIT}
  ${LINKER_HARDENING_FLAGS}
  ${LINKER_DEBUG_FLAGS}
  ${PostgreSQL_LIBRARIES}
  ${LIBBSD_LDFLAGS}
  ${CJSON_LDFLAGS}
  ${GLIB_LDFLAGS}
  ${GTHREAD_LDFLAGS}
  ${LIBGVM_AGENT_CONTROLLER_LDFLAGS}
  ${LIBGVM_BASE_LDFLAGS}
  ${LIBGVM_UTIL_LDFLAGS}
  ${LIBGVM_OSP_LDFLAGS}
  ${LIBGVM_OPENVASD_LDFLAGS}
  ${LIBGVM_GMP_LDFLAGS}
  ${LIBGVM_HTTP_LDFLAGS}
  ${LIBGVM_HTTP_SCANNER_LDFLAGS}
<<<<<<< HEAD
  ${LIBGVM_CYBERARK_LDFLAGS}
=======
  ${LIBGVM_CONTAINER_IMAGE_SCANNER_LDFLAGS}
>>>>>>> 5323081d
  ${LIBICAL_LDFLAGS}
  ${LINKER_HARDENING_FLAGS}
  ${OPT_THEIA_TGT}
)
target_link_libraries(
  gvm-pg-server
  ${LIBBSD_LDFLAGS}
  ${GLIB_LDFLAGS}
  ${GTHREAD_LDFLAGS}
  ${LIBGVM_AGENT_CONTROLLER_LDFLAGS}
  ${LIBGVM_BASE_LDFLAGS}
  ${LIBGVM_OPENVASD_LDFLAGS}
  ${LIBGVM_UTIL_LDFLAGS}
  ${LIBICAL_LDFLAGS}
  ${LINKER_HARDENING_FLAGS}
)

set_target_properties(gvmd PROPERTIES LINKER_LANGUAGE C)

macro(add_unit_test _baseName _objects _extraSource)
  string(REPLACE "-" "_" _testSource "${_baseName}")
  # manage_filter_utils.c
  set(_source "${_testSource}.c")
  # manage_filter_utils_tests.c
  set(_testSource "${_testSource}_tests.c")
  # manage-filter-utils-test
  set(_testName "${_baseName}-test")

  list(APPEND TEST_DEPENDENCIES ${_testName})
  set(TEST_TARGET_EXTRA_SRC ${_extraSource})
  list(REMOVE_ITEM TEST_TARGET_EXTRA_SRC ${_source})

  add_executable(
    ${_testName}
    EXCLUDE_FROM_ALL
    ${_testSource}
    ${_objects}
    ${TEST_TARGET_EXTRA_SRC}
  )
  add_test(${_testName} ${_testName})
  target_link_libraries(
    ${_testName}
    cgreen
    m
    ${GNUTLS_LDFLAGS}
    ${GPGME_LDFLAGS}
    ${CMAKE_THREAD_LIBS_INIT}
    ${LINKER_HARDENING_FLAGS}
    ${LINKER_DEBUG_FLAGS}
    ${PostgreSQL_LIBRARIES}
    ${LIBBSD_LDFLAGS}
    ${CJSON_LDFLAGS}
    ${GLIB_LDFLAGS}
    ${GTHREAD_LDFLAGS}
    ${LIBGVM_AGENT_CONTROLLER_LDFLAGS}
    ${LIBGVM_BASE_LDFLAGS}
    ${LIBGVM_UTIL_LDFLAGS}
    ${LIBGVM_OSP_LDFLAGS}
    ${LIBGVM_OPENVASD_LDFLAGS}
    ${LIBGVM_GMP_LDFLAGS}
    ${LIBGVM_HTTP_LDFLAGS}
    ${LIBGVM_HTTP_SCANNER_LDFLAGS}
<<<<<<< HEAD
    ${LIBGVM_CYBERARK_LDFLAGS}
=======
    ${LIBGVM_CONTAINER_IMAGE_SCANNER_LDFLAGS}
>>>>>>> 5323081d
    ${LIBICAL_LDFLAGS}
    ${LINKER_HARDENING_FLAGS}
    ${OPT_THEIA_TGT}
  )
  set_target_properties(${_testName} PROPERTIES LINKER_LANGUAGE C)
  if(NOT CMAKE_BUILD_TYPE MATCHES "Release")
    target_compile_options(${_testName} PUBLIC ${C_FLAGS_DEBUG_GVMD})
  endif(NOT CMAKE_BUILD_TYPE MATCHES "Release")
endmacro()

set(
  ALL_OBJECTS
  $<TARGET_OBJECTS:all-manage-obj>
  $<TARGET_OBJECTS:all-manage-sql-obj>
  $<TARGET_OBJECTS:all-misc-obj>
  $<TARGET_OBJECTS:all-sql-obj>
)
add_unit_test(gmp-tickets "${ALL_OBJECTS}" "${ALL_GMP_SRC}")

set(
  ALL_OBJECTS
  $<TARGET_OBJECTS:all-gmp-obj>
  $<TARGET_OBJECTS:all-manage-sql-obj>
  $<TARGET_OBJECTS:all-misc-obj>
  $<TARGET_OBJECTS:all-sql-obj>
)
add_unit_test(manage "${ALL_OBJECTS}" "${ALL_MANAGE_SRC}")

if(ENABLE_AGENTS)
  set(
    ALL_OBJECTS
    $<TARGET_OBJECTS:all-gmp-obj>
    $<TARGET_OBJECTS:all-manage-sql-obj>
    $<TARGET_OBJECTS:all-misc-obj>
    $<TARGET_OBJECTS:all-sql-obj>
  )
  set(EXTRA_SRC ${ALL_MANAGE_SRC})
  list(REMOVE_ITEM EXTRA_SRC manage_sql_agent_installers.c)
  add_unit_test(
    manage-agent-installers
    "${ALL_OBJECTS}"
    "${EXTRA_SRC}"
  )
endif()

set(
  ALL_OBJECTS
  $<TARGET_OBJECTS:all-gmp-obj>
  $<TARGET_OBJECTS:all-manage-sql-obj>
  $<TARGET_OBJECTS:all-misc-obj>
  $<TARGET_OBJECTS:all-sql-obj>
)
add_unit_test(manage-filter-utils "${ALL_OBJECTS}" "${ALL_MANAGE_SRC}")

if(ENABLE_CONTAINER_SCANNING)
  set(
    ALL_OBJECTS
    $<TARGET_OBJECTS:all-gmp-obj>
    $<TARGET_OBJECTS:all-manage-sql-obj>
    $<TARGET_OBJECTS:all-misc-obj>
    $<TARGET_OBJECTS:all-sql-obj>
  )
  add_unit_test(manage-oci-image-targets "${ALL_OBJECTS}" "${ALL_MANAGE_SRC}")
endif()

set(
  ALL_OBJECTS
  $<TARGET_OBJECTS:all-gmp-obj>
  $<TARGET_OBJECTS:all-manage-obj>
  $<TARGET_OBJECTS:all-misc-obj>
  $<TARGET_OBJECTS:all-sql-obj>
)
add_unit_test(manage-sql "${ALL_OBJECTS}" "${ALL_MANAGE_SQL_SRC}")

set(
  ALL_OBJECTS
  $<TARGET_OBJECTS:all-gmp-obj>
  $<TARGET_OBJECTS:all-manage-sql-obj>
  $<TARGET_OBJECTS:all-misc-obj>
  $<TARGET_OBJECTS:all-sql-obj>
)
add_unit_test(manage-utils "${ALL_OBJECTS}" "${ALL_MANAGE_SRC}")

set(
  ALL_OBJECTS
  $<TARGET_OBJECTS:all-gmp-obj>
  $<TARGET_OBJECTS:all-manage-obj>
  $<TARGET_OBJECTS:all-manage-sql-obj>
  $<TARGET_OBJECTS:all-sql-obj>
)
add_unit_test(utils "${ALL_OBJECTS}" "${ALL_MISC_SRC}")

add_custom_target(tests DEPENDS ${TEST_DEPENDENCIES})

if(DEBUG_FUNCTION_NAMES)
  add_definitions(-DDEBUG_FUNCTION_NAMES)
endif(DEBUG_FUNCTION_NAMES)

if(GVMD_VERSION)
  add_definitions(-DGVMD_VERSION="${GVMD_VERSION}")
endif(GVMD_VERSION)

if(NOT CMAKE_BUILD_TYPE MATCHES "Release")
  target_compile_options(gvmd PUBLIC ${C_FLAGS_DEBUG_GVMD})

  # If we got GIT_REVISION at configure time,
  # assume we can get it at build time as well
  if(GIT_REVISION)
    # Path to generated header
    set(GIT_REVISION_HEADER ${CMAKE_CURRENT_BINARY_DIR}/gitrevision.h)

    # Create gitrevision.h using CMake script
    add_custom_command(
      OUTPUT ${GIT_REVISION_HEADER}
      COMMAND
        ${CMAKE_COMMAND} -DSOURCE_DIR=${CMAKE_SOURCE_DIR} -P
        ${CMAKE_SOURCE_DIR}/cmake/GetGit.cmake
      DEPENDS ${CMAKE_SOURCE_DIR}/cmake/GetGit.cmake
      VERBATIM
    )

    # Custom target that triggers the command
    add_custom_target(revisiontag ALL DEPENDS ${GIT_REVISION_HEADER})

    # Ensure the object files depending on gitrevision.h are built *after* it's created
    add_dependencies(all-misc-obj revisiontag)

    # Include the output directory where gitrevision.h is generated
    include_directories(${CMAKE_CURRENT_BINARY_DIR})
    add_definitions(-DGIT_REV_AVAILABLE)
  endif(GIT_REVISION)
endif(NOT CMAKE_BUILD_TYPE MATCHES "Release")

if(GMP_VERSION)
  add_definitions(-DGMP_VERSION="${GMP_VERSION}")
endif(GMP_VERSION)

add_definitions(-DGVMD_DATABASE_VERSION=${GVMD_DATABASE_VERSION})
add_definitions(-DGVMD_SCAP_DATABASE_VERSION=${GVMD_SCAP_DATABASE_VERSION})
add_definitions(-DGVMD_CERT_DATABASE_VERSION=${GVMD_CERT_DATABASE_VERSION})
add_definitions(-DGVM_OS_NAME="${CMAKE_SYSTEM}")
add_definitions(-DPREFIX="${CMAKE_INSTALL_PREFIX}")

add_definitions(-DGVM_SCAP_RES_DIR="${GVM_SCAP_RES_DIR}")
add_definitions(-DGVM_SCAP_DATA_DIR="${GVM_SCAP_DATA_DIR}")
add_definitions(
  -DGVM_SCAP_DATA_CSV_DIR="${GVM_SCAP_DATA_DIR}/${GVMD_SCAP_DATABASE_VERSION}"
)

add_definitions(-DGVM_CERT_RES_DIR="${GVM_CERT_RES_DIR}")
add_definitions(-DGVM_CERT_DATA_DIR="${GVM_CERT_DATA_DIR}")

if(GVM_SCANNER_CERTIFICATE)
  add_definitions(-DSCANNERCERT="${GVM_SCANNER_CERTIFICATE}")
endif(GVM_SCANNER_CERTIFICATE)

if(GVM_SCANNER_KEY)
  add_definitions(-DSCANNERKEY="${GVM_SCANNER_KEY}")
endif(GVM_SCANNER_KEY)

if(GVM_CLIENT_CERTIFICATE)
  add_definitions(-DCLIENTCERT="${GVM_CLIENT_CERTIFICATE}")
endif(GVM_CLIENT_CERTIFICATE)

if(GVM_CLIENT_KEY)
  add_definitions(-DCLIENTKEY="${GVM_CLIENT_KEY}")
endif(GVM_CLIENT_KEY)

if(GVM_CA_CERTIFICATE)
  add_definitions(-DCACERT="${GVM_CA_CERTIFICATE}")
endif(GVM_CA_CERTIFICATE)

if(GVM_CA_DIR)
  add_definitions(-DCA_DIR="${GVM_CA_DIR}")
endif(GVM_CA_DIR)

if(GVM_LOG_DIR)
  add_definitions(-DGVM_LOG_DIR="${GVM_LOG_DIR}")
endif(GVM_LOG_DIR)

if(GVM_STATE_DIR)
  add_definitions(-DGVM_STATE_DIR="${GVM_STATE_DIR}")
endif(GVM_STATE_DIR)

if(GVMD_STATE_DIR)
  add_definitions(-DGVMD_STATE_DIR="${GVMD_STATE_DIR}")
endif(GVMD_STATE_DIR)

if(GVMD_RUN_DIR)
  add_definitions(-DGVMD_RUN_DIR="${GVMD_RUN_DIR}")
endif(GVMD_RUN_DIR)

if(GVMD_PID_PATH)
  add_definitions(-DGVMD_PID_PATH="${GVMD_PID_PATH}")
endif(GVMD_PID_PATH)

if(GVM_SYSCONF_DIR)
  add_definitions(-DGVM_SYSCONF_DIR="${GVM_SYSCONF_DIR}")
endif(GVM_SYSCONF_DIR)

if(GVM_DATA_DIR)
  add_definitions(-DGVM_DATA_DIR="${GVM_DATA_DIR}")
endif(GVM_DATA_DIR)

if(GVMD_DATA_DIR)
  add_definitions(-DGVMD_DATA_DIR="${GVMD_DATA_DIR}")
endif(GVMD_DATA_DIR)

if(GVM_LIB_INSTALL_DIR)
  add_definitions(-DGVM_LIB_INSTALL_DIR="${GVM_LIB_INSTALL_DIR}")
endif(GVM_LIB_INSTALL_DIR)

if(GVM_NVT_DIR)
  add_definitions(-DGVM_NVT_DIR="${GVM_NVT_DIR}")
endif(GVM_NVT_DIR)

add_definitions(-DGVMD_FEED_DIR="${GVMD_FEED_DIR}")

if(BINDIR)
  add_definitions(-DBINDIR="${BINDIR}")
endif(BINDIR)

## Install

install(
  TARGETS gvmd
  RUNTIME DESTINATION ${SBINDIR}
  LIBRARY DESTINATION ${LIBDIR}
  ARCHIVE DESTINATION ${LIBDIR}/static
)

install(TARGETS gvm-pg-server LIBRARY DESTINATION ${GVM_LIB_INSTALL_DIR})

## Static analysis

add_custom_target(
  cppcheck
  COMMENT "Running cppcheck..."
  COMMAND sh -c \"cppcheck ${CMAKE_CURRENT_SOURCE_DIR}\"
)

add_custom_target(check COMMENT "Checking code...")
add_dependencies(check cppcheck)

## Tag files

set(
  C_FILES
  "${CMAKE_CURRENT_SOURCE_DIR}/gvmd.c"
  "${CMAKE_CURRENT_SOURCE_DIR}/gmpd.c"
  "${CMAKE_CURRENT_SOURCE_DIR}/gmp.c"
  "${CMAKE_CURRENT_SOURCE_DIR}/gmp_agent_installers.c"
  "${CMAKE_CURRENT_SOURCE_DIR}/gmp_base.c"
  "${CMAKE_CURRENT_SOURCE_DIR}/gmp_delete.c"
  "${CMAKE_CURRENT_SOURCE_DIR}/gmp_get.c"
  "${CMAKE_CURRENT_SOURCE_DIR}/gmp_configs.c"
  "${CMAKE_CURRENT_SOURCE_DIR}/gmp_oci_image_targets.c"
  "${CMAKE_CURRENT_SOURCE_DIR}/gmp_port_lists.c"
  "${CMAKE_CURRENT_SOURCE_DIR}/gmp_report_formats.c"
  "${CMAKE_CURRENT_SOURCE_DIR}/gmp_tickets.c"
  "${CMAKE_CURRENT_SOURCE_DIR}/gmp_tls_certificates.c"
  "${CMAKE_CURRENT_SOURCE_DIR}/manage.c"
  "${CMAKE_CURRENT_SOURCE_DIR}/manage_utils.c"
  "${CMAKE_CURRENT_SOURCE_DIR}/manage_acl.c"
  "${CMAKE_CURRENT_SOURCE_DIR}/manage_agent_installers.c"
  "${CMAKE_CURRENT_SOURCE_DIR}/manage_alerts.c"
  "${CMAKE_CURRENT_SOURCE_DIR}/manage_events.c"
  "${CMAKE_CURRENT_SOURCE_DIR}/manage_configs.c"
  "${CMAKE_CURRENT_SOURCE_DIR}/manage_get.c"
  "${CMAKE_CURRENT_SOURCE_DIR}/manage_oci_image_targets.c"
  "${CMAKE_CURRENT_SOURCE_DIR}/manage_port_lists.c"
  "${CMAKE_CURRENT_SOURCE_DIR}/manage_preferences.c"
  "${CMAKE_CURRENT_SOURCE_DIR}/manage_report_formats.c"
  "${CMAKE_CURRENT_SOURCE_DIR}/manage_authentication.c"
  "${CMAKE_CURRENT_SOURCE_DIR}/manage_sql.c"
  "${CMAKE_CURRENT_SOURCE_DIR}/manage_sql_agent_installers.c"
  "${CMAKE_CURRENT_SOURCE_DIR}/manage_sql_alerts.c"
  "${CMAKE_CURRENT_SOURCE_DIR}/manage_sql_assets.c"
  "${CMAKE_CURRENT_SOURCE_DIR}/manage_sql_events.c"
  "${CMAKE_CURRENT_SOURCE_DIR}/manage_sql_filters.c"
  "${CMAKE_CURRENT_SOURCE_DIR}/manage_sql_configs.c"
  "${CMAKE_CURRENT_SOURCE_DIR}/manage_sql_nvts.c"
  "${CMAKE_CURRENT_SOURCE_DIR}/manage_sql_oci_image_targets.c"
  "${CMAKE_CURRENT_SOURCE_DIR}/manage_sql_port_lists.c"
  "${CMAKE_CURRENT_SOURCE_DIR}/manage_sql_report_formats.c"
  "${CMAKE_CURRENT_SOURCE_DIR}/manage_sql_secinfo.c"
  "${CMAKE_CURRENT_SOURCE_DIR}/manage_sql_tickets.c"
  "${CMAKE_CURRENT_SOURCE_DIR}/manage_sql_tls_certificates.c"
  "${CMAKE_CURRENT_SOURCE_DIR}/manage_migrators.c"
  "${CMAKE_CURRENT_SOURCE_DIR}/lsc_user.c"
  "${CMAKE_CURRENT_SOURCE_DIR}/lsc_crypt.c"
  "${CMAKE_CURRENT_SOURCE_DIR}/sql.c"
  "${CMAKE_CURRENT_SOURCE_DIR}/utils.c"
)
add_custom_target(etags COMMENT "Building TAGS..." COMMAND etags ${C_FILES})
add_custom_target(ctags COMMENT "Building tags..." COMMAND ctags ${C_FILES})
add_custom_target(tags COMMENT "Building tags files...")
add_dependencies(tags etags ctags)

## End<|MERGE_RESOLUTION|>--- conflicted
+++ resolved
@@ -50,7 +50,6 @@
 else(ENABLE_AGENTS)
   message(STATUS "ENABLE_AGENTS flag is not enabled")
 endif(ENABLE_AGENTS)
-<<<<<<< HEAD
 if(ENABLE_CREDENTIAL_STORES)
   pkg_check_modules(
     LIBGVM_CYBERARK
@@ -60,8 +59,6 @@
 else(ENABLE_CREDENTIAL_STORES)
   message(STATUS "ENABLE_CREDENTIAL_STORES flag is not enabled")
 endif(ENABLE_CREDENTIAL_STORES)
-
-=======
 if(ENABLE_CONTAINER_SCANNING)
   pkg_check_modules(
     LIBGVM_CONTAINER_IMAGE_SCANNER
@@ -71,7 +68,7 @@
 else(ENABLE_CONTAINER_SCANNING)
   message(STATUS "ENABLE_CONTAINER_SCANNING flag is not enabled")
 endif(ENABLE_CONTAINER_SCANNING)
->>>>>>> 5323081d
+
 pkg_check_modules(GNUTLS REQUIRED gnutls>=3.2.15)
 pkg_check_modules(GLIB REQUIRED glib-2.0>=2.42)
 pkg_check_modules(LIBBSD REQUIRED libbsd)
@@ -375,11 +372,8 @@
   ${LIBGVM_GMP_LDFLAGS}
   ${LIBGVM_HTTP_LDFLAGS}
   ${LIBGVM_HTTP_SCANNER_LDFLAGS}
-<<<<<<< HEAD
   ${LIBGVM_CYBERARK_LDFLAGS}
-=======
   ${LIBGVM_CONTAINER_IMAGE_SCANNER_LDFLAGS}
->>>>>>> 5323081d
   ${LIBICAL_LDFLAGS}
   ${LINKER_HARDENING_FLAGS}
   ${OPT_THEIA_TGT}
@@ -442,11 +436,8 @@
     ${LIBGVM_GMP_LDFLAGS}
     ${LIBGVM_HTTP_LDFLAGS}
     ${LIBGVM_HTTP_SCANNER_LDFLAGS}
-<<<<<<< HEAD
     ${LIBGVM_CYBERARK_LDFLAGS}
-=======
     ${LIBGVM_CONTAINER_IMAGE_SCANNER_LDFLAGS}
->>>>>>> 5323081d
     ${LIBICAL_LDFLAGS}
     ${LINKER_HARDENING_FLAGS}
     ${OPT_THEIA_TGT}
