--- conflicted
+++ resolved
@@ -146,15 +146,11 @@
                 manage_acl.c manage_config_discovery.c
                 manage_config_host_discovery.c manage_config_system_discovery.c
                 manage_sql.c manage_sql_nvts.c manage_sql_secinfo.c
-                manage_sql_tickets.c manage_sql_tls_certificates.c
+                manage_sql_tickets.c
                 manage_migrators.c scanner.c
                 ${BACKEND_FILES}
                 lsc_user.c lsc_crypt.c utils.c comm.c
                 otp.c
-<<<<<<< HEAD
-                gmp.c gmp_base.c gmp_delete.c gmp_get.c gmp_tickets.c
-                gmp_tls_certificates.c)
-=======
                 gmp.c gmp_base.c gmp_delete.c gmp_get.c)
 
 add_test (gmp-tickets-test gmp-tickets-test)
@@ -172,13 +168,13 @@
                 manage_acl.c manage_config_discovery.c
                 manage_config_host_discovery.c manage_config_system_discovery.c
                 manage_sql.c manage_sql_nvts.c manage_sql_secinfo.c
-                manage_sql_tickets.c
+                manage_sql_tickets.c manage_sql_tls_certificates.c
                 manage_migrators.c scanner.c
                 ${BACKEND_FILES}
                 lsc_user.c lsc_crypt.c utils.c comm.c
                 otp.c
-                gmp.c gmp_base.c gmp_delete.c gmp_get.c gmp_tickets.c)
->>>>>>> 8b64796a
+                gmp.c gmp_base.c gmp_delete.c gmp_get.c gmp_tickets.c
+                gmp_tls_certificates.c)
 
 if (BACKEND STREQUAL SQLITE3)
   target_link_libraries (${BINARY_NAME} m
