--- conflicted
+++ resolved
@@ -51,24 +51,21 @@
  */
 
 /**
-<<<<<<< HEAD
-=======
- * @brief Get the offset from UTC of a timezone at a particular time.
+ * @brief Get the current offset from UTC of a timezone.
  *
  * @param[in]  zone  Timezone, or NULL for UTC.
- * @param[in]  time  Time.
  *
  * @return Seconds east of UTC.
  */
-static long
-time_offset (const char *zone, time_t time)
+long
+current_offset (const char *zone)
 {
   gchar *tz;
-  struct tm *time_broken;
-  int mins;
-  char buf[100];
-
-  if (zone == NULL || strcmp (zone, "UTC") == 0)
+  long offset;
+  time_t now;
+  struct tm *now_broken;
+
+  if (zone == NULL)
     return 0;
 
   /* Store current TZ. */
@@ -85,8 +82,9 @@
 
   tzset ();
 
-  time_broken = localtime (&time);
-  if (time_broken == NULL)
+  time (&now);
+  now_broken = localtime (&now);
+  if (now_broken == NULL)
     {
       g_warning ("%s: localtime failed", __func__);
       if (tz != NULL)
@@ -94,85 +92,6 @@
       g_free (tz);
       return 0;
     }
-  if (strftime (buf, 100, "%z", time_broken) == 0)
-    {
-      g_warning ("%s: Failed to format timezone", __func__);
-      if (tz != NULL)
-        setenv ("TZ", tz, 1);
-      g_free (tz);
-      return 0;
-    }
-
-  if (strlen (buf) >= 3)
-    {
-      mins = atoi (buf);
-      mins /= 100;
-      mins *= 60;
-      mins += atoi (buf + 3);
-    }
-  else
-    mins = 0;
-
-  /* Revert to stored TZ. */
-  if (tz)
-    {
-      if (setenv ("TZ", tz, 1) == -1)
-        {
-          g_warning ("%s: Failed to switch to original TZ", __func__);
-          g_free (tz);
-          return mins * 60;
-        }
-    }
-  else
-    unsetenv ("TZ");
-
-  g_free (tz);
-  return mins * 60;
-}
-
-/**
->>>>>>> e74767c7
- * @brief Get the current offset from UTC of a timezone.
- *
- * @param[in]  zone  Timezone, or NULL for UTC.
- *
- * @return Seconds east of UTC.
- */
-long
-current_offset (const char *zone)
-{
-  gchar *tz;
-  long offset;
-  time_t now;
-  struct tm *now_broken;
-
-  if (zone == NULL)
-    return 0;
-
-  /* Store current TZ. */
-  tz = getenv ("TZ") ? g_strdup (getenv ("TZ")) : NULL;
-
-  if (setenv ("TZ", zone, 1) == -1)
-    {
-      g_warning ("%s: Failed to switch to timezone", __func__);
-      if (tz != NULL)
-        setenv ("TZ", tz, 1);
-      g_free (tz);
-      return 0;
-    }
-
-  tzset ();
-
-  time (&now);
-  now_broken = localtime (&now);
-  if (now_broken == NULL)
-    {
-      g_warning ("%s: localtime failed", __func__);
-      if (tz != NULL)
-        setenv ("TZ", tz, 1);
-      g_free (tz);
-      return 0;
-    }
   if (setenv ("TZ", "UTC", 1) == -1)
     {
       g_warning ("%s: Failed to switch to UTC", __func__);
@@ -201,310 +120,28 @@
   return offset;
 }
 
-<<<<<<< HEAD
-=======
-
-/**
- * @brief Code fragment for months_between.
- */
-#define MONTHS_WITHIN_YEAR()                                 \
-  (same_month                                                \
-    ? 0                                                      \
-    : ((broken2->tm_mon - broken1.tm_mon)                    \
-       - (same_day                                           \
-           ? (same_hour                                      \
-               ? (same_minute                                \
-                   ? (same_second                            \
-                       ? 0                                   \
-                       : (broken2->tm_sec < broken1.tm_sec)) \
-                   : (broken2->tm_min < broken1.tm_min))     \
-               : (broken2->tm_hour < broken1.tm_hour))       \
-           : (broken2->tm_mday < broken1.tm_mday))))
-
-/**
- * @brief Count number of full months between two times.
- *
- * There are two full months between 0h00.00 1 February 2010 and 0h00.00 1
- * April 2010.  There is one full month between 0h00.00 1 February 2010 and
- * 23h59.59 31 March 2010.
- *
- * @param[in]  time1  Earlier time.
- * @param[in]  time2  Later time.
- *
- * @return Number of full months between time1 and time2.
- */
-static time_t
-months_between (time_t time1, time_t time2)
-{
-  struct tm broken1, *broken2;
-  int same_year, same_month, same_day, same_hour, same_minute, same_second;
-  int month1_less, day1_less, hour1_less, minute1_less;
-  int second1_less;
-
-  assert (time1 <= time2);
-
-  broken2 = localtime (&time2);
-  if ((localtime_r (&time1, &broken1) == NULL)
-      || (broken2 == NULL))
+/**
+ * @brief Add months to a time.
+ *
+ * @param[in]  time    Time.
+ * @param[in]  months  Months.
+ *
+ * @return Time plus given number of months.
+ */
+time_t
+add_months (time_t time, int months)
+{
+  struct tm *broken = localtime (&time);
+  if (broken == NULL)
     {
       g_warning ("%s: localtime failed", __func__);
       return 0;
     }
-
-  same_year = (broken1.tm_year == broken2->tm_year);
-  same_month = (broken1.tm_mon == broken2->tm_mon);
-  same_day = (broken1.tm_mday == broken2->tm_mday);
-  same_hour = (broken1.tm_hour == broken2->tm_hour);
-  same_minute = (broken1.tm_min == broken2->tm_min);
-  same_second = (broken1.tm_sec == broken2->tm_sec);
-
-  month1_less = (broken1.tm_mon < broken2->tm_mon);
-  day1_less = (broken1.tm_mday < broken2->tm_mday);
-  hour1_less = (broken1.tm_hour < broken2->tm_hour);
-  minute1_less = (broken1.tm_min < broken2->tm_min);
-  second1_less = (broken1.tm_sec < broken2->tm_sec);
-
-  return
-    (same_year
-      ? MONTHS_WITHIN_YEAR ()
-      : ((month1_less
-          || (same_month
-              && (day1_less
-                  || (same_day
-                      && (hour1_less
-                          || (same_hour
-                              && (minute1_less
-                                  || (same_minute
-                                      && second1_less))))))))
-         ? (/* time1 is earlier in the year than time2. */
-            ((broken2->tm_year - broken1.tm_year) * 12)
-            + MONTHS_WITHIN_YEAR ())
-         : (/* time1 is later in the year than time2. */
-            ((broken2->tm_year - broken1.tm_year - 1) * 12)
-            /* Months left in year of time1. */
-            + (11 - broken1.tm_mon)
-            /* Months past in year of time2. */
-            + broken2->tm_mon
-            /* Possible extra month due to position in month of each time. */
-            + (day1_less
-               || (same_day
-                   && (hour1_less
-                       || (same_hour
-                           && (minute1_less
-                               || (same_minute
-                                   && second1_less)))))))));
-}
-
->>>>>>> e74767c7
-/**
- * @brief Add months to a time.
- *
- * @param[in]  time    Time.
- * @param[in]  months  Months.
- *
- * @return Time plus given number of months.
- */
-time_t
-add_months (time_t time, int months)
-{
-  struct tm *broken = localtime (&time);
-  if (broken == NULL)
-    {
-      g_warning ("%s: localtime failed", __func__);
-      return 0;
-    }
   broken->tm_mon += months;
   return mktime (broken);
 }
 
 /**
-<<<<<<< HEAD
-=======
- * @brief Calculate day of week corresponding to a time.
- *
- * @param[in]  time  Time.
- *
- * @return Day of week mask: 1 Monday, 2 Tuesday, 4 Wednesday...
- */
-static int
-day_of_week (time_t time)
-{
-  struct tm *tm;
-  int sunday_first;
-
-  tm = gmtime (&time);
-  if (tm == NULL)
-    {
-      g_warning ("%s: gmtime failed", __func__);
-      return 0;
-    }
-
-  sunday_first = tm->tm_wday;     /* Sunday 0, Monday 1, ... */
-  return 1 << ((sunday_first + 6) % 7);
-}
-
-/**
- * @brief Get days till next occurrence.
- *
- * @param[in] day_of_week  Day of week flag: 1 Monday, 2 Tuesday, 4 Wednesday...
- * @param[in] byday        Byday mask.
- *
- * @return Number of days to next day flagged in byday.  -1 if no next day.
- */
-static int
-next_day (int day_of_week, int byday)
-{
-  int days;
-
-  days = 0;
-  while (days < 7)
-    {
-      if (byday & day_of_week)
-        return days;
-      if (day_of_week == (1 << 6))
-        /* Roll around to Monday. */
-        day_of_week = 1;
-      else
-        day_of_week = day_of_week << 1;
-      days++;
-    }
-  return -1;
-}
-
-/**
- * @brief Number of seconds in a day.
- */
-#define SECONDS_PER_DAY 86400
-
-/**
- * @brief Calculate the next time from now given a start time and a period.
- *
- * @param[in] first           The first time.
- * @param[in] period          The period in seconds.
- * @param[in] period_months   The period in months.
- * @param[in] byday           Days of week to run schedule.
- * @param[in] zone            The timezone to use.
- * @param[in] periods_offset  Number of periods to offset.
- *                            e.g. 0 = next time, -1 current/last time
- *
- * @return  the next time a schedule with the given times is due.
- */
-time_t
-next_time (time_t first, int period, int period_months, int byday,
-           const char* zone, int periods_offset)
-{
-  int periods_diff;
-  time_t now;
-  long offset_diff;
-
-  if (zone)
-    {
-      long first_offset_val, current_offset_val;
-
-      first_offset_val = time_offset (zone, first);
-      current_offset_val = current_offset (zone);
-      offset_diff = current_offset_val - first_offset_val;
-    }
-  else
-    {
-      offset_diff = 0;
-    }
-
-  now = time (NULL);
-
-  if (first >= now)
-    return first;
-
-  if (byday)
-    {
-      time_t next_day_multiple;
-
-      assert (now > first);
-
-      g_debug ("%s: byday: %i", __func__, byday);
-
-      /* TODO does this need timezone offsetting? */
-
-      /* The next multiple of a day after the first time, but "now" at the
-       * earliest.  So if now is at the same time as the first time, this will
-       * be now.  If now is an hour after the first time, this will be one
-       * day after the first time.  If now is 7 days and 3 seconds after the
-       * first time, this will be 8 days after the first time.
-       *
-       * Simply: the next possible time on a daily schedule. */
-      next_day_multiple = now + (SECS_PER_DAY - ((now - first) % SECS_PER_DAY));
-
-      g_debug ("%s: next_day_multiple: %lli",
-               __func__,
-               (long long) next_day_multiple);
-      g_debug ("%s: day_of_week (next_day_multiple): %i",
-               __func__,
-               day_of_week (next_day_multiple));
-      g_debug ("%s: next_day (^, byday): %i",
-               __func__,
-               next_day (day_of_week (next_day_multiple), byday));
-
-      /* Return the next possible daily time, offset according the next day of
-       * the week that the schedule must run on. */
-      return next_day_multiple
-             + next_day (day_of_week (next_day_multiple), byday)
-               * SECONDS_PER_DAY;
-    }
-
-  if (period > 0)
-    {
-      return first
-              + ((((now - first + offset_diff) / period) + 1 + periods_offset)
-                 * period)
-              - offset_diff;
-    }
-  else if (period_months > 0)
-    {
-      time_t ret;
-      gchar *tz;
-
-      /* Store current TZ. */
-      tz = getenv ("TZ") ? g_strdup (getenv ("TZ")) : NULL;
-
-      if (setenv ("TZ", zone ? zone : "UTC", 1) == -1)
-        {
-          g_warning ("%s: Failed to switch to timezone", __func__);
-          if (tz != NULL)
-            setenv ("TZ", tz, 1);
-          g_free (tz);
-          return 0;
-        }
-
-      tzset ();
-
-      /* Calculate new time */
-      periods_diff = months_between (first, now) / period_months;
-      periods_diff += periods_offset;
-      ret = add_months (first, (periods_diff + 1) * period_months);
-      ret -= offset_diff;
-
-      /* Revert to stored TZ. */
-      if (tz)
-        {
-          if (setenv ("TZ", tz, 1) == -1)
-            g_warning ("%s: Failed to switch to original TZ", __func__);
-
-          g_free (tz);
-        }
-      else
-        unsetenv ("TZ");
-
-      return ret;
-    }
-  else if (periods_offset == -1)
-    {
-      return first;
-    }
-  return 0;
-}
-
-/**
->>>>>>> e74767c7
  * @brief Return number of hosts described by a hosts string.
  *
  * @param[in]  given_hosts      String describing hosts.
