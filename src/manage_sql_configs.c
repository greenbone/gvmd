/* Copyright (C) 2019 Greenbone Networks GmbH
 *
 * SPDX-License-Identifier: AGPL-3.0-or-later
 *
 * This program is free software: you can redistribute it and/or modify
 * it under the terms of the GNU Affero General Public License as
 * published by the Free Software Foundation, either version 3 of the
 * License, or (at your option) any later version.
 *
 * This program is distributed in the hope that it will be useful,
 * but WITHOUT ANY WARRANTY; without even the implied warranty of
 * MERCHANTABILITY or FITNESS FOR A PARTICULAR PURPOSE.  See the
 * GNU Affero General Public License for more details.
 *
 * You should have received a copy of the GNU Affero General Public License
 * along with this program.  If not, see <http://www.gnu.org/licenses/>.
 */

/**
 * @file manage_sql_configs.c
 * @brief GVM management layer: Config SQL
 *
 * The Config SQL for the GVM management layer.
 */

#include "manage_configs.h"
#include "manage_acl.h"
#include "manage_sql.h"
#include "manage_sql_configs.h"
#include "manage_sql_nvts.h"
#include "sql.h"

#include <assert.h>
#include <errno.h>
#include <glib/gstdio.h>
#include <stdlib.h>
#include <string.h>

#include <gvm/util/uuidutils.h>

#undef G_LOG_DOMAIN
/**
 * @brief GLib log domain.
 */
#define G_LOG_DOMAIN "md manage"


/* Static headers for internal non-SQL functions. */

int
sync_configs_with_feed ();


/* Static headers. */

static int
switch_representation (config_t, int);

static void
update_config_caches (config_t);


/* Helpers. */

/**
 * @brief Test whether a string equal to a given string exists in an array.
 *
 * @param[in]  array   Array of gchar* pointers.
 * @param[in]  string  String.
 *
 * @return 1 if a string equal to \arg string exists in \arg array, else 0.
 */
static int
member (GPtrArray *array, const char *string)
{
  const gchar *item;
  int index = 0;
  while ((item = (gchar*) g_ptr_array_index (array, index++)))
    if (strcmp (item, string) == 0) return 1;
  return 0;
}


/* NVT selectors.  This is part of Configs.
 *
 * An NVT selector is a named selection of NVT's from the cache of all
 * NVT's.
 *
 * An NVT selector is made up of zero or more selectors.  The selectors
 * combine in id order to make a selection.  Depending on the choice
 * of selectors the selection can be static or growing.  A growing
 * selection can grow when new NVT's enter the NVT cache, either because it
 * selects new families or because it selects new NVT's within existing
 * families.
 *
 * There are three types of selectors that an NVT selector can contain.
 *
 *   1) The "all selector", which selects all families and all NVT's in
 *      those families.  The only way to construct the NVT selector so
 *      that it grows to includes new families, is to add this selector.
 *
 *   2) A "family" selector, which designates an entire family.
 *
 *   3) An "NVT" selector, which designates a single NVT.
 *
 *      The naming overlaps here.  It's a selector of type NVT, which is
 *      part of an "NVT selector" (a named collection of selectors).
 *
 * The family and NVT type selectors can either include or exclude the
 * designated NVT's.
 *
 * While the all selector provides a way to select every single NVT, the
 * empty NVT selector corresponds to an empty NVT set.
 *
 * The selectors provide a mechanism to select a wide range of NVT
 * combinations.  The mechanism allows for complex selections involving
 * redundant selectors.  The Manager, however, only implements a simple
 * subset of the possible combinations of selectors.  This simple subset
 * is split into two cases.
 *
 *   1) Constraining the universe.
 *
 *      The all selector and an optional exclude for each family,
 *      optional NVT includes in the excluded families, and optional NVT
 *      excludes in all other families.
 *
 *      This allows a growing collection of families, while any family
 *      can still have a static NVT selection.
 *
 *   2) Generating from empty.
 *
 *      An empty set of selectors with an optional include for each family,
 *      optional NVT excludes in the included families, and optional NVT
 *      includes in all other families.
 *
 *      This allows a static collection of families, while any family
 *      can still grow when new NVT's enter the family.
 *
 * Either case allows one or more NVT's to be excluded from the family, both
 * when the family is growing and when the family is static.
 */

/* These could handle strange cases, like when a family is
 * included then excluded, or all is included then later excluded.
 * However, GMP prevents those cases from occurring. */

/**
 * @brief Get the number of families selected by an NVT selector.
 *
 * A growing family which has all current NVT's excluded is still
 * considered as selected by the NVT selector.
 *
 * @param[in]  quoted_selector   SQL-quoted selector name.
 * @param[in]  families_growing  1 if families are growing, else 0.
 *
 * @return The number of families selected by an NVT selector.
 */
int
nvt_selector_family_count (const char* quoted_selector, int families_growing)
{
  if (families_growing)
    /* Assume the only family selectors are excludes. */
    return family_count ()
           - sql_int ("SELECT COUNT(distinct family_or_nvt) FROM nvt_selectors"
                      " WHERE name = '%s'"
                      " AND type = " G_STRINGIFY (NVT_SELECTOR_TYPE_FAMILY)
                      " AND exclude = 0"
                      " LIMIT 1;",
                      quoted_selector);

  /* Assume that the only family selectors are includes, and that if a
   * selection has any NVT includes then it only has NVT includes. */
  return sql_int ("SELECT COUNT (DISTINCT family)"
                  " FROM (SELECT DISTINCT family FROM nvt_selectors"
                  "       WHERE name = '%s'"
                  "       AND type = " G_STRINGIFY (NVT_SELECTOR_TYPE_FAMILY)
                  "       AND exclude = 0"
                  "       UNION SELECT family FROM nvt_selectors"
                  "             WHERE name = '%s'"
                  "             AND type = " G_STRINGIFY (NVT_SELECTOR_TYPE_NVT)
                  "             AND exclude = 0"
                  "             AND family IS NOT NULL) AS subquery;",
                  quoted_selector,
                  quoted_selector);
}

/**
 * @brief Get the family growth status of an NVT selector.
 *
 * @param[in]  selector  NVT selector.
 *
 * @return 1 growing, 0 static.
 */
static int
nvt_selector_families_growing (const char* selector)
{
  gchar *quoted_selector;

  /* The number of families can only grow if there is selector that includes
   * all. */

  quoted_selector = sql_quote (selector);
#if 0
  ret = sql_int ("SELECT COUNT(*) FROM nvt_selectors"
                 " WHERE name = '%s'"
                 " AND type = " G_STRINGIFY (NVT_SELECTOR_TYPE_ALL)
                 " AND exclude = 0"
                 " LIMIT 1;",
                 quoted_selector);
  g_free (quoted_selector);
  return ret;
#else
  char *string;
  string = sql_string ("SELECT name FROM nvt_selectors"
                       " WHERE name = '%s'"
                       " AND type = " G_STRINGIFY (NVT_SELECTOR_TYPE_ALL)
                       " AND exclude = 0"
                       " LIMIT 1;",
                       quoted_selector);
  g_free (quoted_selector);
  if (string == NULL) return 0;
  free (string);
  return 1;
#endif
}

/**
 * @brief Get the NVT growth status of an NVT selector.
 *
 * @param[in]  quoted_selector   SQL-quoted selector name.
 * @param[in]  families_growing  1 if families are growing, else 0.
 *
 * @return 1 growing, 0 static.
 */
static int
nvt_selector_nvts_growing_2 (const char* quoted_selector, int families_growing)
{
  if (families_growing)
    /* Assume the only family selectors are excludes. */
    return (family_count ()
            - sql_int ("SELECT COUNT(distinct family_or_nvt) FROM nvt_selectors"
                       " WHERE name = '%s'"
                       " AND type = " G_STRINGIFY (NVT_SELECTOR_TYPE_FAMILY)
                       " AND exclude = 0"
                       " LIMIT 1;",
                       quoted_selector))
           > 0;

  /* Assume the only family selectors are includes. */
  return sql_int ("SELECT COUNT(*) FROM nvt_selectors"
                  " WHERE name = '%s'"
                  " AND type = " G_STRINGIFY (NVT_SELECTOR_TYPE_FAMILY)
                  " AND exclude = 0"
                  " LIMIT 1;",
                  quoted_selector)
         > 0;
}

/** @todo Move these config functions to the config section. */

/**
 * @brief Get the NVT growth status of a config.
 *
 * @param[in]  config  Config.
 *
 * @return 1 growing, 0 static.
 */
int
config_nvts_growing (config_t config)
{
  return sql_int ("SELECT nvts_growing FROM configs"
                  " WHERE id = %llu;",
                  config);
}

/**
 * @brief Get the family growth status of a config.
 *
 * @param[in]  config  Config.
 *
 * @return 1 growing, 0 static.
 */
int
config_families_growing (config_t config)
{
  return sql_int ("SELECT families_growing FROM configs"
                  " WHERE id = %llu;",
                  config);
}

/**
 * @brief Initialise an NVT selector iterator.
 *
 * @param[in]  iterator  Iterator.
 * @param[in]  selector  Name of single selector to iterate over, NULL for all.
 * @param[in]  config    Config to limit iteration to, 0 for all.
 * @param[in]  type      Type of selector.  All if config is given.
 */
void
init_nvt_selector_iterator (iterator_t* iterator, const char* selector,
                            config_t config, int type)
{
  gchar *sql;

  assert (selector ? config == 0 : (config ? selector == NULL : 1));
  assert (config ? type == NVT_SELECTOR_TYPE_ANY : (type >= 0 && type <= 2));

  if (selector)
    {
      gchar *quoted_selector = sql_quote (selector);
      sql = g_strdup_printf ("SELECT exclude, family_or_nvt, name, type"
                             " FROM nvt_selectors"
                             " WHERE name = '%s' AND type = %i;",
                             quoted_selector,
                             type);
      g_free (quoted_selector);
    }
  else if (config)
    sql = g_strdup_printf ("SELECT exclude, family_or_nvt, name, type"
                           " FROM nvt_selectors"
                           " WHERE name ="
                           " (SELECT nvt_selector FROM configs"
                           "  WHERE configs.id = %llu);",
                           config);
  else
    sql = g_strdup_printf ("SELECT exclude, family_or_nvt, name, type"
                           " FROM nvt_selectors"
                           " WHERE type = %i;",
                           type);
  init_iterator (iterator, "%s", sql);
  g_free (sql);
}

/**
 * @brief Get whether the selector rule is an include rule.
 *
 * @param[in]  iterator  Iterator.
 *
 * @return -1 if iteration is complete, 1 if include, else 0.
 */
int
nvt_selector_iterator_include (iterator_t* iterator)
{
  int ret;
  if (iterator->done) return -1;
  ret = iterator_int (iterator, 0);
  return ret == 0;
}

/**
 * @brief Get the NVT or family from an NVT selector iterator.
 *
 * @param[in]  iterator  Iterator.
 *
 * @return NVT selector, or NULL if iteration is complete.
 */
DEF_ACCESS (nvt_selector_iterator_nvt, 1);

/**
 * @brief Get the name from an NVT selector iterator.
 *
 * @param[in]  iterator  Iterator.
 *
 * @return NVT selector, or NULL if iteration is complete.
 */
DEF_ACCESS (nvt_selector_iterator_name, 2);

/**
 * @brief Get the type from an NVT selector.
 *
 * @param[in]  iterator  Iterator.
 *
 * @return -1 if iteration is complete, 1 if include, else 0.
 */
int
nvt_selector_iterator_type (iterator_t* iterator)
{
  int ret;
  if (iterator->done) return -1;
  ret = iterator_int (iterator, 3);
  return ret;
}

/**
 * @brief Initialise an NVT selector family iterator.
 *
 * @param[in]  iterator   Iterator.
 * @param[in]  all        True if families are growing in the selector, else 0.
 *                        Only considered with a selector.
 * @param[in]  selector   Name of NVT selector.  NULL for all families.
 * @param[in]  ascending  Whether to sort ascending or descending.
 */
void
init_family_iterator (iterator_t* iterator, int all, const char* selector,
                      int ascending)
{
  gchar *quoted_selector;

  if (selector == NULL)
    {
      init_iterator (iterator,
                     "SELECT distinct family FROM nvts"
                     " WHERE family != 'Credentials'"
                     " ORDER BY family %s;",
                     ascending ? "ASC" : "DESC");
      return;
    }

  quoted_selector = sql_quote (selector);
  if (all)
    /* Constraining the universe.  Presume there is a family exclude for
     * every NVT include. */
    init_iterator (iterator,
                   "SELECT distinct family FROM nvts"
                   " WHERE family != 'Credentials'"
                   " EXCEPT"
                   " SELECT distinct family FROM nvt_selectors"
                   " WHERE type = " G_STRINGIFY (NVT_SELECTOR_TYPE_FAMILY)
                   " AND exclude = 1"
                   " AND name = '%s'"
                   " UNION"
                   " SELECT distinct family FROM nvt_selectors"
                   " WHERE type = " G_STRINGIFY (NVT_SELECTOR_TYPE_NVT)
                   " AND exclude = 0"
                   " AND name = '%s'"
                   " ORDER BY 1 %s;", /* 1 is family. */
                   quoted_selector,
                   quoted_selector,
                   ascending ? "ASC" : "DESC");
  else
    /* Generating from empty.  Presume any exclude is covered by an include. */
    init_iterator (iterator,
                   "SELECT distinct family FROM nvt_selectors"
                   " WHERE (type = 1 OR type = 2) AND name = '%s'"
                   " AND family != 'Credentials'"
                   " ORDER BY 1 %s;", /* 1 is family. */
                   quoted_selector,
                   ascending ? "ASC" : "DESC");
  g_free (quoted_selector);
}

/**
 * @brief Get the name from a family iterator.
 *
 * @param[in]  iterator  Iterator.
 *
 * @return Name, or NULL if iteration is complete.  Freed by
 *         cleanup_iterator.
 */
DEF_ACCESS (family_iterator_name, 0);

/**
 * @brief Get whether an NVT selector selects every NVT in a family.
 *
 * @param[in]  selector  NVT selector.
 * @param[in]  family    Family name.
 * @param[in]  all       True if selector is an "all" selector, else 0.
 *
 * @return 1 yes, 0 no.
 */
static int
nvt_selector_entire_and_growing (const char *selector,
                                 const char *family,
                                 int all)
{
  int ret;
  gchar *quoted_family;
  gchar *quoted_selector;

  quoted_selector = sql_quote (selector);
  quoted_family = sql_quote (family);

  if (all)
    {
      /* Constraining the universe. */

      ret = sql_int ("SELECT COUNT(*) FROM nvt_selectors"
                     " WHERE name = '%s'"
                     " AND type = " G_STRINGIFY (NVT_SELECTOR_TYPE_FAMILY)
                     " AND family_or_nvt = '%s'"
                     " AND exclude = 1"
                     " LIMIT 1;",
                     quoted_selector,
                     quoted_family);

      if (ret)
        /* There's an exclude for the family, so family is static. */
        ret = 0;
      else
        {
          ret = sql_int ("SELECT COUNT(*) FROM nvt_selectors"
                         " WHERE name = '%s'"
                         " AND type = " G_STRINGIFY (NVT_SELECTOR_TYPE_NVT)
                         " AND exclude = 1"
                         /* And NVT is in family. */
                         " AND EXISTS (SELECT * FROM nvts"
                         "             WHERE oid = family_or_nvt"
                         "             AND family = '%s')"
                         " LIMIT 1;",
                         quoted_selector,
                         quoted_family);
          if (ret)
            /* Growing, but some NVTs excluded. */
            ret = 0;
          else
            /* Growing, every NVT included. */
            ret = 1;
        }

      g_free (quoted_selector);
      g_free (quoted_family);

      return ret;
    }

  /* Generating from empty. */

  ret = sql_int ("SELECT COUNT(*) FROM nvt_selectors"
                 " WHERE name = '%s'"
                 " AND type = " G_STRINGIFY (NVT_SELECTOR_TYPE_FAMILY)
                 " AND family_or_nvt = '%s'"
                 " AND exclude = 0"
                 " LIMIT 1;",
                 quoted_selector,
                 quoted_family);

  if (ret)
    {
      if (sql_int ("SELECT COUNT(*) FROM nvt_selectors"
                   " WHERE name = '%s'"
                   " AND type = " G_STRINGIFY (NVT_SELECTOR_TYPE_NVT)
                   " AND exclude = 1"
                   /* And NVT is in family. */
                   " AND EXISTS (SELECT * FROM nvts"
                   "             WHERE oid = family_or_nvt"
                   "             AND family = '%s')"
                   " LIMIT 1;",
                   quoted_selector,
                   quoted_family))
        /* Growing, but some NVTs excluded. */
        ret = 0;
      else
        /* Growing, every NVT included. */
        ret = 1;
    }
  else
    /* Family is not included, so family is static. */
    ret = 0;

  g_free (quoted_selector);
  g_free (quoted_family);

  return ret;
}

/**
 * @brief Get whether an NVT selector family is growing.
 *
 * @param[in]  selector  NVT selector.
 * @param[in]  family    Family name.
 * @param[in]  all       True if selector is an "all" selector, else 0.
 *
 * @return 1 growing, 0 static.
 */
int
nvt_selector_family_growing (const char *selector,
                             const char *family,
                             int all)
{
  int ret;
  gchar *quoted_family;
  gchar *quoted_selector;

  quoted_selector = sql_quote (selector);
  quoted_family = sql_quote (family);

  if (all)
    {
      /* Constraining the universe.  It's static if there is a family
       * exclude. */

      ret = sql_int ("SELECT COUNT(*) FROM nvt_selectors"
                     " WHERE name = '%s'"
                     " AND type = " G_STRINGIFY (NVT_SELECTOR_TYPE_FAMILY)
                     " AND family_or_nvt = '%s'"
                     " AND exclude = 1"
                     " LIMIT 1;",
                     quoted_selector,
                     quoted_family);

      g_free (quoted_selector);
      g_free (quoted_family);

      return ret ? 0 : 1;
    }

  /* Generating from empty.  It's growing if there is a family include. */

  ret = sql_int ("SELECT COUNT(*) FROM nvt_selectors"
                 " WHERE name = '%s'"
                 " AND type = " G_STRINGIFY (NVT_SELECTOR_TYPE_FAMILY)
                 " AND family_or_nvt = '%s'"
                 " AND exclude = 0"
                 " LIMIT 1;",
                 quoted_selector,
                 quoted_family);

  g_free (quoted_selector);
  g_free (quoted_family);

  return ret ? 1 : 0;
}

/**
 * @brief Get the number of NVTs selected by an NVT selector.
 *
 * @param[in]  selector  NVT selector.
 * @param[in]  family    Family name.  NULL for all.
 * @param[in]  growing   True if the given family is growing, else 0.
 *                       If \param family is NULL, true if the the families
 *                       are growing, else 0.
 *
 * @return Number of NVTs selected in one or all families.
 */
int
nvt_selector_nvt_count (const char *selector,
                        const char *family,
                        int growing)
{
  if (family)
    {
      int ret;

      /* Count in a single family. */

      if (growing)
        {
          gchar *quoted_family = sql_quote (family);
          gchar *quoted_selector = sql_quote (selector);
          ret = sql_int ("SELECT COUNT(*) FROM nvts WHERE family = '%s';",
                         quoted_family);
          ret -= sql_int ("SELECT COUNT(*) FROM nvt_selectors"
                          " WHERE exclude = 1 AND type = 2"
                          " AND name = '%s' AND family = '%s';",
                          quoted_selector,
                          quoted_family);
          g_free (quoted_family);
          g_free (quoted_selector);
        }
      else
        {
          gchar *quoted_selector = sql_quote (selector);
          gchar *quoted_family = sql_quote (family);
          ret = sql_int ("SELECT COUNT(*) FROM nvt_selectors"
                         " WHERE exclude = 0 AND type = 2"
                         " AND name = '%s' AND family = '%s';",
                         quoted_selector,
                         quoted_family);
          g_free (quoted_family);
          g_free (quoted_selector);
        }

      return ret;
   }
 else
   {
     int count;
     iterator_t families;

     /* Count in each family. */

     count = 0;
     init_family_iterator (&families, 0, NULL, 1);
     while (next (&families))
       {
         const char *name = family_iterator_name (&families);
         if (name)
           count += nvt_selector_nvt_count (selector,
                                            name,
                                            nvt_selector_family_growing
                                             (selector, name, growing));
       }
     cleanup_iterator (&families);

     return count;
   }
}

/**
 * @brief Remove all selectors of a certain family from an NVT selector.
 *
 * @param[in]  quoted_selector  SQL-quoted selector name.
 * @param[in]  quoted_family    SQL-quoted family name.
 * @param[in]  type             Selector type to remove.
 *
 * @return 0 success, -1 error.
 */
static void
nvt_selector_remove (const char* quoted_selector,
                     const char* quoted_family,
                     int type)
{
  if (strcmp (quoted_selector, MANAGE_NVT_SELECTOR_UUID_ALL) == 0)
    return;
  if (type == NVT_SELECTOR_TYPE_ANY)
    sql ("DELETE FROM nvt_selectors"
         " WHERE name = '%s'"
         " AND"
         " ((type = " G_STRINGIFY (NVT_SELECTOR_TYPE_NVT)
         "   AND family = '%s')"
         "  OR (type = " G_STRINGIFY (NVT_SELECTOR_TYPE_FAMILY)
         "      AND family_or_nvt = '%s'));",
         quoted_selector,
         quoted_family,
         quoted_family);
  else if (type == NVT_SELECTOR_TYPE_NVT)
    sql ("DELETE FROM nvt_selectors"
         " WHERE name = '%s'"
         " AND type = " G_STRINGIFY (NVT_SELECTOR_TYPE_NVT)
         " AND family = '%s';",
         quoted_selector,
         quoted_family);
  else if (type == NVT_SELECTOR_TYPE_FAMILY)
    sql ("DELETE FROM nvt_selectors"
         " WHERE name = '%s'"
         " AND type = " G_STRINGIFY (NVT_SELECTOR_TYPE_FAMILY)
         " AND family_or_nvt = '%s';",
         quoted_selector,
         quoted_family);
}

/**
 * @brief Remove all selectors of a certain type from an NVT selector.
 *
 * @param[in]  quoted_selector  SQL-quoted selector name.
 * @param[in]  family_or_nvt    SQL-quoted family name or NVT UUID.
 * @param[in]  type             Selector type to remove.
 *
 * @return 0 success, -1 error.
 */
static void
nvt_selector_remove_selector (const char* quoted_selector,
                              const char* family_or_nvt,
                              int type)
{
  if (strcmp (quoted_selector, MANAGE_NVT_SELECTOR_UUID_ALL) == 0)
    return;
  if (type == NVT_SELECTOR_TYPE_ANY)
    sql ("DELETE FROM nvt_selectors"
         " WHERE name = '%s' AND family_or_nvt = '%s');",
         quoted_selector,
         family_or_nvt);
  else if (type == NVT_SELECTOR_TYPE_ALL)
    sql ("DELETE FROM nvt_selectors"
         " WHERE name = '%s'"
         " AND type = " G_STRINGIFY (NVT_SELECTOR_TYPE_ALL) ";",
         quoted_selector);
  else
    sql ("DELETE FROM nvt_selectors"
         " WHERE name = '%s'"
         " AND type = %i"
         " AND family_or_nvt = '%s';",
         quoted_selector,
         type,
         family_or_nvt);
}

/**
 * @brief Add a selector to an NVT selector.
 *
 * @param[in]  quoted_selector  SQL-quoted selector name.
 * @param[in]  quoted_family_or_nvt  SQL-quoted family or NVT name.
 * @param[in]  quoted_family    SQL-quoted family name (NULL for families).
 * @param[in]  exclude          1 exclude selector, 0 include selector.
 *
 * @return 0 success, -1 error.
 */
static void
nvt_selector_add (const char* quoted_selector,
                  const char* quoted_family_or_nvt,
                  const char* quoted_family,
                  int exclude)
{
  if (quoted_family == NULL)
    sql ("INSERT INTO nvt_selectors"
         " (name, exclude, type, family_or_nvt, family)"
         " VALUES ('%s', %i, "
         G_STRINGIFY (NVT_SELECTOR_TYPE_FAMILY)
         ", '%s', '%s');",
         quoted_selector,
         exclude,
         quoted_family_or_nvt,
         quoted_family_or_nvt);
  else
    sql ("INSERT INTO nvt_selectors"
         " (name, exclude, type, family_or_nvt, family)"
         " VALUES ('%s', %i, "
         G_STRINGIFY (NVT_SELECTOR_TYPE_NVT)
         ", '%s', '%s');",
         quoted_selector,
         exclude,
         quoted_family_or_nvt,
         quoted_family);
}

/**
 * @brief Set the family of an NVT selector.
 *
 * @param[in]  quoted_selector  SQL-quoted selector name.
 * @param[in]  family_or_nvt    Family name or NVT OID of selector.
 * @param[in]  type             Selector type to remove.
 * @param[in]  family           New family.
 *
 * @return 0 success, -1 error.
 */
static void
nvt_selector_set_family (const char* quoted_selector,
                         const char* family_or_nvt,
                         int type,
                         const char *family)
{
  gchar *quoted_family_or_nvt, *quoted_family;

  quoted_family_or_nvt = sql_quote (family_or_nvt);
  quoted_family = sql_quote (family);
  sql ("UPDATE nvt_selectors SET family = '%s'"
       " WHERE name = '%s'"
       " AND family_or_nvt = '%s'"
       " AND type = %i;",
       quoted_family,
       quoted_selector,
       quoted_family_or_nvt,
       type);
  g_free (quoted_family);
  g_free (quoted_family_or_nvt);
}

/**
 * @brief Check whether a family is selected.
 *
 * Only works for "generating from empty" selection.
 *
 * @param[in]  quoted_selector  SQL-quoted selector name.
 * @param[in]  quoted_family    SQL-quoted family name (NULL for families).
 *
 * @return 1 if selected, else 0.
 */
static int
family_is_selected (const char* quoted_selector, const char* quoted_family)
{
  return sql_int ("SELECT count(*) FROM nvt_selectors"
                  " WHERE name = '%s'"
                  " AND (type = " G_STRINGIFY (NVT_SELECTOR_TYPE_NVT)
                  "      AND family = '%s')"
                  " OR (type = " G_STRINGIFY (NVT_SELECTOR_TYPE_FAMILY)
                  "     AND family_or_nvt = '%s');",
                  quoted_selector,
                  quoted_family,
                  quoted_family);
}

/**
 * @brief Check whether an NVT selector has a particular selector.
 *
 * @param[in]  quoted_selector  SQL-quoted selector name.
 * @param[in]  family_or_nvt    SQL-quoted UUID of NVT, or family name.
 * @param[in]  type             Selector type.
 * @param[in]  exclude          1 exclude, 0 include.
 *
 * @return 1 if contains include/exclude, else 0.
 */
static int
nvt_selector_has (const char* quoted_selector, const char* family_or_nvt,
                  int type, int exclude)
{
  return sql_int ("SELECT count(*) FROM nvt_selectors"
                  " WHERE name = '%s'"
                  " AND type = %i"
                  " AND exclude = %i"
                  " AND family_or_nvt = '%s'"
                  " LIMIT 1;",
                  quoted_selector,
                  type,
                  exclude,
                  family_or_nvt);
}

/**
 * @brief Refresh NVT selection of a config from given families.
 *
 * @param[in]  config_id             Config.
 * @param[in]  growing_all_families  Growing families with all selection.
 * @param[in]  static_all_families   Static families with all selection.
 * @param[in]  growing_families      The rest of the growing families.
 * @param[in]  grow_families         1 if families should grow, else 0.
 *
 * @return 0 success, 1 config in use, 2 failed to find config, 3 whole-only
 *         families must be growing and include entire family, -1 error.
 */
int
manage_set_config_families (const gchar *config_id,
                            GPtrArray* growing_all_families,
                            GPtrArray* static_all_families,
                            GPtrArray* growing_families,
                            int grow_families)
{
  static const gchar *wholes[] = FAMILIES_WHOLE_ONLY;
  config_t config;
  iterator_t families;
  gchar *quoted_selector;
  int constraining;
  char *selector;

  /* Ensure that whole-only families include all NVTs and are growing. */

  for (const gchar **whole = wholes; *whole; whole++)
    if (member (growing_all_families, *whole)
        || member (static_all_families, *whole))
      return 3;

  /* Check the args. */

  sql_begin_immediate ();

  if (find_config_with_permission (config_id, &config, "modify_config"))
    {
      sql_rollback ();
      return -1;
    }
  if (config == 0)
    {
      sql_rollback ();
      return 2;
    }

  if (sql_int ("SELECT count(*) FROM tasks"
               " WHERE config = %llu AND hidden = 0;",
               config))
    {
      sql_rollback ();
      return 1;
    }

  if (config_type (config) > 0)
    {
      sql_rollback ();
      return 0;
    }
  constraining = config_families_growing (config);

  if (constraining + grow_families == 1)
    {
      if (switch_representation (config, constraining))
        {
          sql_rollback ();
          return -1;
        }
      constraining = constraining == 0;
    }

  selector = config_nvt_selector (config);
  if (selector == NULL)
    {
      /* The config should always have a selector. */
      sql_rollback ();
      return -1;
    }
  quoted_selector = sql_quote (selector);

  /* Loop through all the known families. */

  init_family_iterator (&families, 1, NULL, 1);
  while (next (&families))
    {
      const char *family;

      family = family_iterator_name (&families);
      if (family)
        {
          int old_nvt_count, new_nvt_count = 0, was_selected, max_nvt_count;
          int family_growing;
          int growing_all = member (growing_all_families, family);
          int static_all = member (static_all_families, family);
          gchar *quoted_family = sql_quote (family);

          assert ((growing_all && static_all) == 0);

          family_growing = nvt_selector_family_growing (selector,
                                                        family,
                                                        constraining);

          old_nvt_count
            = nvt_selector_nvt_count (selector, family, family_growing);

          max_nvt_count = family_nvt_count (family);

          if (growing_all || static_all)
            {
              if (old_nvt_count == max_nvt_count
                  && ((growing_all && family_growing)
                      || (static_all && family_growing == 0)))
                {
                  /* Already in required state. */
                  g_free (quoted_family);
                  continue;
                }

              was_selected = family_is_selected (quoted_selector,
                                                 quoted_family);

              /* Flush all selectors in the family from the config. */

              nvt_selector_remove (quoted_selector,
                                   quoted_family,
                                   NVT_SELECTOR_TYPE_ANY);

              if (static_all)
                {
                  iterator_t nvts;

                  /* Static selection of all the NVT's currently in the
                   * family. */

                  if (constraining)
                    {
                      /* Constraining the universe. */

                      /* Add an exclude for the family. */

                      nvt_selector_add (quoted_selector,
                                        quoted_family,
                                        NULL,
                                        1);
                    }
                  else
                    {
                      /* Generating from empty. */
                    }

                  /* Add an include for every NVT in the family. */

                  init_nvt_iterator (&nvts, (nvt_t) 0, (config_t) 0, family,
                                     NULL, 1, NULL);
                  while (next (&nvts))
                    {
                      nvt_selector_add (quoted_selector,
                                        nvt_iterator_oid (&nvts),
                                        quoted_family,
                                        0);
                      new_nvt_count++;
                    }
                  cleanup_iterator (&nvts);
                }
              else if (growing_all)
                {
                  /* Selection of an entire family, which grows with the family. */

                  if (constraining)
                    {
                      /* Constraining the universe. */
                    }
                  else
                    {
                      /* Generating from empty.  Add an include for the
                       * family. */

                      nvt_selector_add (quoted_selector,
                                        quoted_family,
                                        NULL,
                                        0);

                    }

                  new_nvt_count = max_nvt_count;
                }

              /* Update the cached config info. */

              sql ("UPDATE configs SET nvt_count = nvt_count - %i + %i,"
                   " nvts_growing = %i, family_count = family_count + %i,"
                   " modification_time = m_now ()"
                   " WHERE id = %llu;",
                   old_nvt_count,
                   new_nvt_count,
                   growing_all
                    ? 1
                    /* Recalculate the NVT growing state. */
                    : nvt_selector_nvts_growing_2 (quoted_selector,
                                                   constraining),
                   was_selected ? 0 : 1,
                   config);
            }
          else
            {
              int must_grow = member (growing_families, family);

              if (must_grow)
                {
                  /* The resulting family must be growing.  If currently
                   * growing, leave as is, otherwise switch family to
                   * growing. */

                  if (old_nvt_count == max_nvt_count)
                    {
                      iterator_t nvts;

                      /* All were selected.  Clear selection, ensuring that
                       * the family is growing in the process.  */

                      nvt_selector_remove (quoted_selector,
                                           quoted_family,
                                           NVT_SELECTOR_TYPE_ANY);

                      if (constraining == 0)
                        /* Generating. */
                        nvt_selector_add (quoted_selector,
                                          quoted_family,
                                          NULL,
                                          0);

                      /* Add an exclude for every NVT in the family. */

                      init_nvt_iterator (&nvts, (nvt_t) 0, (config_t) 0,
                                         family, NULL, 1, NULL);
                      while (next (&nvts))
                        nvt_selector_add (quoted_selector,
                                          nvt_iterator_oid (&nvts),
                                          quoted_family,
                                          1);
                      cleanup_iterator (&nvts);

                      /* Update the cached config info. */

                      sql ("UPDATE configs SET nvt_count = nvt_count - %i,"
                           " nvts_growing = 1, modification_time = m_now ()"
                           " WHERE id = %llu;",
                           old_nvt_count,
                           config);
                    }
                  else if (family_growing == 0)
                    {
                      iterator_t nvts;

                      if (constraining == 0)
                        nvt_selector_add (quoted_selector,
                                          quoted_family,
                                          NULL,
                                          0);

                      /* Remove any included NVT, add excludes for all
                       * other NVT's. */

                      init_nvt_iterator (&nvts, (nvt_t) 0, (config_t) 0,
                                         family, NULL, 1, NULL);
                      while (next (&nvts))
                        if (nvt_selector_has (quoted_selector,
                                              nvt_iterator_oid (&nvts),
                                              NVT_SELECTOR_TYPE_NVT,
                                              0))
                          nvt_selector_remove_selector
                           (quoted_selector,
                            nvt_iterator_oid (&nvts),
                            NVT_SELECTOR_TYPE_NVT);
                        else
                          nvt_selector_add (quoted_selector,
                                            nvt_iterator_oid (&nvts),
                                            quoted_family,
                                            1);
                      cleanup_iterator (&nvts);

                      /* Update the cached config info. */

                      sql ("UPDATE configs SET nvts_growing = 1,"
                           " modification_time = m_now ()"
                           " WHERE id = %llu;",
                           config);
                    }
                }
              else
                {
                  /* The resulting family must be static.  If currently
                   * static, leave as is, otherwise switch family to
                   * static. */

                  if (old_nvt_count == max_nvt_count)
                    {
                      /* All were selected, clear selection, ensuring the
                       * family is static in the process. */

                      nvt_selector_remove (quoted_selector,
                                           quoted_family,
                                           NVT_SELECTOR_TYPE_ANY);
                      if (constraining)
                        nvt_selector_add (quoted_selector,
                                          quoted_family,
                                          NULL,
                                          1);

                      /* Update the cached config info. */

                      sql ("UPDATE configs SET nvts_growing = %i,"
                           " nvt_count = nvt_count - %i,"
                           " family_count = family_count - 1,"
                           " modification_time = m_now ()"
                           " WHERE id = %llu;",
                           /* Recalculate the NVT growing state. */
                           nvt_selector_nvts_growing_2 (quoted_selector,
                                                        constraining),
                           old_nvt_count,
                           config);
                    }
                  else if (family_growing)
                    {
                      iterator_t nvts;

                      if (constraining)
                        nvt_selector_add (quoted_selector,
                                          quoted_family,
                                          NULL,
                                          1);
                      else
                        nvt_selector_remove (quoted_selector,
                                             quoted_family,
                                             NVT_SELECTOR_TYPE_FAMILY);

                      /* Remove any excluded NVT; add includes for all
                       * other NVT's. */

                      init_nvt_iterator (&nvts, (nvt_t) 0, (config_t) 0,
                                         family, NULL, 1, NULL);
                      while (next (&nvts))
                        if (nvt_selector_has (quoted_selector,
                                              nvt_iterator_oid (&nvts),
                                              NVT_SELECTOR_TYPE_NVT,
                                              1))
                          nvt_selector_remove_selector
                            (quoted_selector,
                             nvt_iterator_oid (&nvts),
                             NVT_SELECTOR_TYPE_NVT);
                        else
                          nvt_selector_add (quoted_selector,
                                            nvt_iterator_oid (&nvts),
                                            quoted_family,
                                            0);
                      cleanup_iterator (&nvts);

                      /* Update the cached config info. */

                      sql ("UPDATE configs SET nvts_growing = %i,"
                           " modification_time = m_now ()"
                           " WHERE id = %llu;",
                           /* Recalculate the NVT growing state. */
                           nvt_selector_nvts_growing_2 (quoted_selector,
                                                        constraining),
                           config);
                    }
                }
            }

          g_free (quoted_family);
        }
    }
  cleanup_iterator (&families);

  sql_commit ();

  g_free (quoted_selector);
  free (selector);
  return 0;
}

/**
 * @brief Insert NVT selectors.
 *
 * @param[in]  quoted_name   Name of NVT selector.
 * @param[in]  selectors     NVT selectors.
 * @param[in]  allow_errors  Whether certain errors are allowed.
 *
 * @return 0 success, -1 error, -3 input error.
 */
static int
insert_nvt_selectors (const char *quoted_name,
                      const array_t* selectors, /* nvt_selector_t. */
                      int allow_errors)
{
  int index = 0;
  const nvt_selector_t *selector;
  if (selectors == NULL) return -3;
  while ((selector = (nvt_selector_t*) g_ptr_array_index (selectors, index++)))
    {
      int type;

      if (selector->type == NULL) return -3;

      /** @todo Check that selector->type is actually an integer. */
      type = atoi (selector->type);

      if ((selector->family_or_nvt != NULL)
          && (type == NVT_SELECTOR_TYPE_NVT))
        {
          gchar *quoted_family_or_nvt, *quoted_family, *family = NULL;

          /* An NVT selector. */

          family = nvt_family (selector->family_or_nvt);
          if (family == NULL)
            g_debug ("%s: NVT '%s' in config '%s' does not have a family",
                     __func__,
                     selector->family_or_nvt,
                     quoted_name);

          quoted_family_or_nvt = sql_quote (selector->family_or_nvt);
          quoted_family = sql_quote (family ? family : "");
          sql ("INSERT into nvt_selectors (name, exclude, type, family_or_nvt,"
               " family)"
               " VALUES ('%s', %i, %i, '%s', '%s');",
               quoted_name,
               selector->include ? 0 : 1,
               type,
               quoted_family_or_nvt,
               quoted_family);
          g_free (quoted_family_or_nvt);
          g_free (quoted_family);
        }
      else if (selector->family_or_nvt)
        {
          gchar *quoted_family_or_nvt;

          /* A family selector. */

          if (type != NVT_SELECTOR_TYPE_FAMILY)
            {
              g_warning ("%s: skipping NVT '%s' from import of config '%s'"
                         " because the type is wrong (expected family)",
                         __func__,
                         selector->family_or_nvt,
                         quoted_name);
              if (allow_errors)
                continue;
              return -1;
            }

          quoted_family_or_nvt = sql_quote (selector->family_or_nvt);

          sql ("INSERT into nvt_selectors (name, exclude, type, family_or_nvt,"
               " family)"
               " VALUES ('%s', %i, %i, '%s', '%s');",
               quoted_name,
               selector->include ? 0 : 1,
               type,
               quoted_family_or_nvt,
               quoted_family_or_nvt);
          g_free (quoted_family_or_nvt);
        }
      else
        {
          /* An "all" selector. */

          if (type != NVT_SELECTOR_TYPE_ALL)
            {
              g_warning ("%s: skipping NVT from import of config '%s'"
                         " because the type is wrong (expected all)",
                         __func__,
                         quoted_name);
              if (allow_errors)
                continue;
              return -1;
            }

          sql ("INSERT into nvt_selectors (name, exclude, type, family_or_nvt,"
               " family)"
               " VALUES ('%s', %i, %i, NULL, NULL);",
               quoted_name,
               selector->include ? 0 : 1,
               type);
        }
    }
  return 0;
}

/**
 * @brief Change the family of an NVT in a config.
 *
 * @param[in]  config      Config.
 * @param[in]  oid         NVT OID.
 * @param[in]  old_family  Name of old family.
 * @param[in]  new_family  Name of new family.
 *
 * @return 0 success, -1 error.
 */
static int
config_update_nvt_family (resource_t config, const char *oid,
                          const char *old_family, const char *new_family)
{
  int constraining;
  char* selector;
  gchar *quoted_selector;

  selector = config_nvt_selector (config);
  if (selector == NULL)
    {
      g_warning ("%s: Failed to get config selector", __func__);
      return -1;
    }
  quoted_selector = sql_quote (selector);

  constraining = config_families_growing (config);

  g_debug ("%s: Updating NVT family for selector '%s'", __func__, selector);

  if (constraining)
    {
      /* Constraining the universe. */

      g_debug ("%s:   Selector constrains universe", __func__);

      if (nvt_selector_family_growing (selector, old_family, constraining))
        {
          /* Old family is growing. */

          g_debug ("%s:   Old family is growing", __func__);

          if (nvt_selector_has (quoted_selector, oid, NVT_SELECTOR_TYPE_NVT,
                                0 /* Included. */))
            {
              /* NVT explicitly included in old family, which is redundant, so
               * drop selector. */
              g_debug ("%s:   Drop selector", __func__);
              nvt_selector_remove_selector (quoted_selector,
                                            oid,
                                            NVT_SELECTOR_TYPE_NVT);
            }
          else if (nvt_selector_has (quoted_selector, oid,
                                     NVT_SELECTOR_TYPE_NVT,
                                     1 /* Excluded. */))
            {
              /* NVT explicitly excluded from old family. */

              g_debug ("%s:   NVT excluded from old family", __func__);

              if (nvt_selector_family_growing (selector, new_family,
                                               constraining))
                {
                  /* New family is growing, change NVT to new family. */
                  g_debug ("%s:   Change family", __func__);
                  nvt_selector_set_family (quoted_selector,
                                           oid,
                                           NVT_SELECTOR_TYPE_NVT,
                                           new_family);
                }
              else
                {
                  /* New family static, NVT excluded already, so drop NVT
                   * selector. */
                  g_debug ("%s:   Remove selector", __func__);
                  nvt_selector_remove_selector (quoted_selector,
                                                oid,
                                                NVT_SELECTOR_TYPE_NVT);
                }
            }
        }
      else
        {
          /* Old family is static. */

          g_debug ("%s:   Old family is static", __func__);

          if (nvt_selector_has (quoted_selector, oid, NVT_SELECTOR_TYPE_NVT,
                                0 /* Included. */))
            {
              /* NVT explicitly included in old family. */

              g_debug ("%s:   NVT included in old family", __func__);

              if (nvt_selector_family_growing (selector, new_family,
                                               constraining))
                {
                  /* New family is growing so it already includes the NVT.
                   * Remove the NVT selector. */
                  g_debug ("%s:   Remove selector", __func__);
                  nvt_selector_remove_selector (quoted_selector,
                                                oid,
                                                NVT_SELECTOR_TYPE_NVT);
                }
              else
                {
                  /* New family static, change NVT to new family. */
                  g_debug ("%s:   Change family", __func__);
                  nvt_selector_set_family (quoted_selector,
                                           oid,
                                           NVT_SELECTOR_TYPE_NVT,
                                           new_family);
                }
            }
          else if (nvt_selector_has (quoted_selector, oid,
                                     NVT_SELECTOR_TYPE_NVT,
                                     1 /* Excluded. */))
            {
              /* NVT explicitly excluded from old family, which is redundant, so
               * remove NVT selector. */
              g_debug ("%s:   Remove selector", __func__);
              nvt_selector_remove_selector (quoted_selector,
                                            oid,
                                            NVT_SELECTOR_TYPE_NVT);
            }
        }
    }
  else
    {
      /* Generating from empty. */

      g_debug ("%s:   Selector generates from empty", __func__);

      if (nvt_selector_family_growing (selector, old_family, constraining))
        {
          /* Old family is growing. */

          g_debug ("%s:   Old family is growing", __func__);

          if (nvt_selector_has (quoted_selector, oid, NVT_SELECTOR_TYPE_NVT,
                                0 /* Included. */))
            {
              /* NVT explicitly included in old family.  This is redundant, so
               * just remove the NVT selector. */
              g_debug ("%s:   Remove selector", __func__);
              nvt_selector_remove_selector (quoted_selector,
                                            oid,
                                            NVT_SELECTOR_TYPE_NVT);
            }
          else if (nvt_selector_has (quoted_selector, oid,
                                     NVT_SELECTOR_TYPE_NVT,
                                     1 /* Excluded. */))
            {
              /* NVT explicitly excluded from old family. */

              g_debug ("%s:   NVT excluded from old family", __func__);

              if (nvt_selector_family_growing (selector, new_family,
                                               constraining))
                {
                  /* New family is growing, change NVT to new family. */
                  g_debug ("%s:   Change family", __func__);
                  nvt_selector_set_family (quoted_selector,
                                           oid,
                                           NVT_SELECTOR_TYPE_NVT,
                                           new_family);
                }
              else
                {
                  /* New family static, so the NVT is already excluded from the
                   * new family.  Remove the NVT selector. */
                  g_debug ("%s:   Remove selector", __func__);
                  nvt_selector_remove_selector (quoted_selector,
                                                oid,
                                                NVT_SELECTOR_TYPE_NVT);
                }
            }
        }
      else
        {
          /* Old family is static. */

          g_debug ("%s:   Old family is static", __func__);

          if (nvt_selector_has (quoted_selector, oid, NVT_SELECTOR_TYPE_NVT,
                                0 /* Included. */))
            {
              /* NVT explicitly included in old family. */

              g_debug ("%s:   NVT included in old family", __func__);

              if (nvt_selector_family_growing (selector, new_family,
                                               constraining))
                {
                  /* New family growing, so the NVT is already in there.  Remove
                   * the NVT selector. */
                  g_debug ("%s:   Remove selector", __func__);
                  nvt_selector_remove_selector (quoted_selector,
                                                oid,
                                                NVT_SELECTOR_TYPE_NVT);
                }
              else
                {
                  /* New family is static, change NVT to new family. */
                  g_debug ("%s:   Change family", __func__);
                  nvt_selector_set_family (quoted_selector,
                                           oid,
                                           NVT_SELECTOR_TYPE_NVT,
                                           new_family);
                }
            }
          else if (nvt_selector_has (quoted_selector, oid,
                                     NVT_SELECTOR_TYPE_NVT,
                                     1 /* Excluded. */))
            {
              /* NVT explicitly excluded from old family.  This is redundant,
               * so just remove the NVT selector. */
              g_debug ("%s:   NVT exclude from old family, remove selector",
                       __func__);
              nvt_selector_remove_selector (quoted_selector,
                                            oid,
                                            NVT_SELECTOR_TYPE_NVT);
            }
        }
    }

  g_free (quoted_selector);
  free (selector);
  return 0;
}

/**
 * @brief Change the family of an NVT in all configs.
 *
 * @param[in]  oid         NVT OID.
 * @param[in]  old_family  Name of old family.
 * @param[in]  new_family  Name of new family.
 *
 * @return 0 success, -1 error.
 */
static int
update_nvt_family (const char *oid, const char *old_family,
                   const char *new_family)
{
  int ret;
  iterator_t rows;

  ret = 0;
  init_iterator (&rows, "SELECT id FROM configs WHERE type = 0;");
  while (next (&rows))
    if (config_update_nvt_family (iterator_int64 (&rows, 0), oid, old_family,
                                  new_family))
      ret = -1;
  cleanup_iterator (&rows);
  return ret;
}

/**
 * @brief Ensure that all configs refer to the right NVT families.
 *
 * When the family of an NVT is changed in the feed, then the config
 * refers to the wrong family.
 *
 * @return 0 success, -1 error.
 */
int
check_config_families ()
{
  int ret;
  iterator_t selectors;

  ret = 0;
  /* Get all NVT selectors that have the wrong family. */
  init_iterator (&selectors,
                 "SELECT DISTINCT family_or_nvt, family,"
                 "       (SELECT family FROM nvts WHERE oid = family_or_nvt)"
                 " FROM nvt_selectors"
                 " WHERE type = 2"
                 " AND family != (SELECT family FROM nvts"
                 "                WHERE oid = family_or_nvt);");
  while (next (&selectors))
    /* Update the family of the NVT selector. */
    if (update_nvt_family (iterator_string (&selectors, 0),
                           iterator_string (&selectors, 1),
                           iterator_string (&selectors, 2)))
      ret = -1;
  cleanup_iterator (&selectors);
  return ret;
}


/* NVT preferences.  This is part of Configs. */

/**
 * @brief Add/replace an NVT preference.
 *
 * @param[in]  name    The name of the preference.
 * @param[in]  value   The value of the preference.
 */
void
manage_nvt_preference_add (const char* name, const char* value)
{
  gchar* quoted_name = sql_quote (name);
  gchar* quoted_value = sql_quote (value);

  if (strcmp (name, "port_range"))
    {
      if (sql_int ("SELECT EXISTS"
                   "  (SELECT * FROM nvt_preferences"
                   "   WHERE name = '%s')",
                   quoted_name))
        sql ("DELETE FROM nvt_preferences WHERE name = '%s';", quoted_name);

      sql ("INSERT into nvt_preferences (name, value)"
           " VALUES ('%s', '%s');",
           quoted_name, quoted_value);
    }

  g_free (quoted_name);
  g_free (quoted_value);
}

/**
 * @brief Initialise an NVT preference iterator.
 *
 * @param[in]  iterator  Iterator.
 * @param[in]  oid       OID of NVT, NULL for all preferences.
 */
void
init_nvt_preference_iterator (iterator_t* iterator, const char *oid)
{
  if (oid)
    {
      gchar *quoted_oid = sql_quote (oid);
      init_iterator (iterator,
                     "SELECT name, value FROM nvt_preferences"
                     " WHERE name %s '%s:%%'"
                     " AND name != 'cache_folder'"
                     " AND name != 'include_folders'"
                     " AND name != 'nasl_no_signature_check'"
                     " AND name != 'network_targets'"
                     " AND name != 'ntp_save_sessions'"
                     " AND name != '%s:0:entry:Timeout'"
                     " AND name NOT %s 'server_info_%%'"
                     /* Task preferences. */
                     " AND name != 'max_checks'"
                     " AND name != 'max_hosts'"
                     " ORDER BY name ASC",
                     sql_ilike_op (),
                     quoted_oid,
                     quoted_oid,
                     sql_ilike_op ());
      g_free (quoted_oid);
    }
  else
    init_iterator (iterator,
                   "SELECT name, value FROM nvt_preferences"
                   " WHERE name != 'cache_folder'"
                   " AND name != 'include_folders'"
                   " AND name != 'nasl_no_signature_check'"
                   " AND name != 'network_targets'"
                   " AND name != 'ntp_save_sessions'"
                   " AND name NOT %s '%%:0:entry:Timeout'"
                   " AND name NOT %s 'server_info_%%'"
                   /* Task preferences. */
                   " AND name != 'max_checks'"
                   " AND name != 'max_hosts'"
                   " ORDER BY name ASC",
                   sql_ilike_op (),
                   sql_ilike_op ());
}

/**
 * @brief Get the name from an NVT preference iterator.
 *
 * @param[in]  iterator  Iterator.
 *
 * @return Name, or NULL if iteration is complete.  Freed by
 *         cleanup_iterator.
 */
DEF_ACCESS (nvt_preference_iterator_name, 0);

/**
 * @brief Get the value from an NVT preference iterator.
 *
 * @param[in]  iterator  Iterator.
 *
 * @return Value, or NULL if iteration is complete.  Freed by
 *         cleanup_iterator.
 */
DEF_ACCESS (nvt_preference_iterator_value, 1);

/**
 * @brief Get the real name from an NVT preference iterator.
 *
 * @param[in]  iterator  Iterator.
 *
 * @return Real name.
 */
char*
nvt_preference_iterator_real_name (iterator_t* iterator)
{
  const char *ret;
  char *real_name = NULL;
  if (iterator->done) return NULL;
  ret = iterator_string (iterator, 0);
  if (ret)
    {
      char **splits = g_strsplit (ret, ":", 4);
      if (splits && g_strv_length (splits) == 4)
        real_name = g_strdup (splits[3]);
      g_strfreev (splits);
      return real_name ?: g_strdup (ret);
    }
  return NULL;
}

/**
 * @brief Get the type from an NVT preference iterator.
 *
 * @param[in]  iterator  Iterator.
 *
 * @return Type.
 */
char*
nvt_preference_iterator_type (iterator_t* iterator)
{
  const char *ret;
  char *type = NULL;
  if (iterator->done)
    return NULL;
  ret = iterator_string (iterator, 0);
  if (ret)
    {
      char **splits = g_strsplit (ret, ":", 4);
      if (splits && g_strv_length (splits) == 4)
        type = g_strdup (splits[2]);
      g_strfreev (splits);
    }
  return type;
}

/**
 * @brief Get the NVT from an NVT preference iterator.
 *
 * @param[in]  iterator  Iterator.
 *
 * @return NVT.
 */
char*
nvt_preference_iterator_oid (iterator_t* iterator)
{
  const char *ret;
  char *oid = NULL;
  if (iterator->done)
    return NULL;
  ret = iterator_string (iterator, 0);
  if (ret)
    {
      char **splits = g_strsplit (ret, ":", 4);
      if (splits && g_strv_length (splits) == 4)
        oid = g_strdup (splits[0]);
      g_strfreev (splits);
    }
  return oid;
}

/**
 * @brief Get the ID from an NVT preference iterator.
 *
 * @param[in]  iterator  Iterator.
 *
 * @return NVT.
 */
char*
nvt_preference_iterator_id (iterator_t* iterator)
{
  const char *ret;
  char *id = NULL;

  if (iterator->done)
    return NULL;
  ret = iterator_string (iterator, 0);
  if (ret)
    {
      char **splits = g_strsplit (ret, ":", 4);
      if (splits && g_strv_length (splits) == 4)
        id = g_strdup (splits[1]);
      g_strfreev (splits);
    }
  return id;
}

/**
 * @brief Get the config value from an NVT preference iterator.
 *
 * @param[in]  iterator  Iterator.
 * @param[in]  config    Config.
 *
 * @return Freshly allocated config value.
 */
char*
nvt_preference_iterator_config_value (iterator_t* iterator, config_t config)
{
  gchar *quoted_name, *value;
  const char *ret;
  if (iterator->done) return NULL;

  quoted_name = sql_quote (iterator_string (iterator, 0));
  value = sql_string ("SELECT value FROM config_preferences"
                      " WHERE config = %llu"
                      " AND name = '%s'"
                      /* Ensure that the NVT pref comes first, in case an
                       * error in the GSA added the NVT pref as a Scanner
                       * pref. */
                      " ORDER BY type",
                      config,
                      quoted_name);
  g_free (quoted_name);
  if (value) return value;

  ret = iterator_string (iterator, 1);
  if (ret) return g_strdup (ret);
  return NULL;
}

/**
 * @brief Get the number preferences available for an NVT.
 *
 * @param[in]  oid  OID of NVT.
 *
 * @return Number of possible preferences on NVT.
 */
int
nvt_preference_count (const char *oid)
{
  gchar *quoted_oid = sql_quote (oid);
  int ret = sql_int ("SELECT COUNT(*) FROM nvt_preferences"
                     " WHERE name != '%s:0:entry:Timeout'"
                     "   AND name %s '%s:%%';",
                     quoted_oid,
                     sql_ilike_op (),
                     quoted_oid);
  g_free (quoted_oid);
  return ret;
}

/**
 * @brief Get the value of a task preference.
 *
 * @param[in]  task  Task.
 * @param[in]  name  Preference name.
 *
 * @return Freshly allocated task preference value or NULL if pref missing.
 */
char*
task_preference_value (task_t task, const char *name)
{
  gchar *quoted_name, *value;

  quoted_name = sql_quote (name);
  value = sql_string ("SELECT value FROM task_preferences"
                      " WHERE task = %llu"
                      " AND name = '%s';",
                      task,
                      quoted_name);
  if (value)
    {
      g_free (quoted_name);
      return value;
    }

  value = sql_string ("SELECT value FROM nvt_preferences"
                      " WHERE name = '%s';",
                      quoted_name);
  g_free (quoted_name);
  return value;
}

/**
 * @brief Set the preferences of a task.
 *
 * Only the given preferences are affected.  A NULL value means to remove
 * the preference (reverts to using scanner value).
 *
 * @param[in]  task         Task.
 * @param[in]  preferences  Preferences.
 *
 * @return 0 success, 1 invalid auto_delete value, 2 auto_delete_data out of
 *         range.
 */
int
set_task_preferences (task_t task, array_t *preferences)
{
  if (preferences)
    {
      guint index;
      for (index = 0; index < preferences->len; index++)
        {
          name_value_t *pair;
          pair = (name_value_t*) g_ptr_array_index (preferences, index);
          if (pair && pair->name)
            {
              gchar *quoted_name;
              quoted_name = sql_quote (pair->name);
              if (pair->value)
                {
                  gchar *quoted_value;

                  if ((strcmp (pair->name, "auto_delete") == 0)
                      && (strcmp (pair->value, "keep"))
                      && (strcmp (pair->value, "no")))
                    {
                      return 1;
                    }

                  if (strcmp (pair->name, "auto_delete_data") == 0)
                    {
                      int keep;
                      keep = atoi (pair->value);
                      if (keep < AUTO_DELETE_KEEP_MIN
                          || keep > AUTO_DELETE_KEEP_MAX)
                        return 2;
                    }

                  if ((strcmp (pair->name, "in_assets") == 0)
                      && scanner_type (task_scanner (task)) == SCANNER_TYPE_CVE)
                    quoted_value = g_strdup ("no");
                  else
                    quoted_value = sql_quote (pair->value);
                  sql_begin_immediate ();
                  if (sql_int ("SELECT COUNT(*) FROM task_preferences"
                               " WHERE task = %llu AND name = '%s';",
                               task,
                               quoted_name))
                    sql ("UPDATE task_preferences"
                         " SET value = '%s'"
                         " WHERE task = %llu AND name = '%s';",
                         quoted_value,
                         task,
                         quoted_name);
                  else
                    sql ("INSERT INTO task_preferences"
                         " (task, name, value)"
                         " VALUES"
                         " (%llu, '%s', '%s');",
                         task,
                         quoted_name,
                         quoted_value);
                  sql_commit ();
                  g_free (quoted_value);
                }
              else
                sql ("DELETE FROM task_preferences"
                     " WHERE task = %llu AND name = '%s';",
                     task, quoted_name);
              g_free (quoted_name);
              sql ("UPDATE tasks SET modification_time = m_now ()"
                   " WHERE id = %llu;",
                   task);
            }
        }
    }
  return 0;
}


/* Configs. */

/**
 * @brief Find a config for a set of permissions, given a UUID.
 *
 * @param[in]   uuid        UUID of config.
 * @param[out]  config      Config return, 0 if successfully failed to find
 *                          config.
 * @param[in]   permission  Permission.
 *
 * @return FALSE on success (including if failed to find config), TRUE on error.
 */
gboolean
find_config_with_permission (const char* uuid, config_t* config,
                             const char *permission)
{
  return find_resource_with_permission ("config", uuid, config, permission, 0);
}

/**
 * @brief Find a config given a UUID.
 *
 * This does not do any permission checks.
 *
 * @param[in]   uuid     UUID of resource.
 * @param[out]  config   Config return, 0 if no such config.
 *
 * @return FALSE on success (including if no such config), TRUE on error.
 */
gboolean
find_config_no_acl (const char *uuid, config_t *config)
{
  gchar *quoted_uuid;

  quoted_uuid = sql_quote (uuid);
  switch (sql_int64 (config,
                     "SELECT id FROM configs WHERE uuid = '%s';",
                     quoted_uuid))
    {
      case 0:
        break;
      case 1:        /* Too few rows in result of query. */
        *config = 0;
        break;
      default:       /* Programming error. */
        assert (0);
      case -1:
        g_free (quoted_uuid);
        return TRUE;
        break;
    }

  g_free (quoted_uuid);
  return FALSE;
}

/**
 * @brief Find a trash config given a UUID.
 *
 * This does not do any permission checks.
 *
 * @param[in]   uuid     UUID of resource.
 * @param[out]  config   Config return, 0 if no such config.
 *
 * @return FALSE on success (including if no such config), TRUE on error.
 */
gboolean
find_trash_config_no_acl (const char *uuid, config_t *config)
{
  gchar *quoted_uuid;

  quoted_uuid = sql_quote (uuid);
  switch (sql_int64 (config,
                     "SELECT id FROM configs_trash WHERE uuid = '%s';",
                     quoted_uuid))
    {
      case 0:
        break;
      case 1:        /* Too few rows in result of query. */
        *config = 0;
        break;
      default:       /* Programming error. */
        assert (0);
      case -1:
        g_free (quoted_uuid);
        return TRUE;
        break;
    }

  g_free (quoted_uuid);
  return FALSE;
}

/**
 * @brief Gets an NVT preference by id or by name.
 *
 * Note: This currently only gets the fields needed by create_config.
 *
 * @param[in]  nvt_oid    OID of the NVT the preference belongs to.
 * @param[in]  find_id    Preference id to find, or NULL.
 * @param[in]  check_name Preference name to check.
 * @param[in]  check_type Preference name to check.
 * @param[in]  value      Value to assign to the preference.
 *
 * @return Newly allocated preference, freed with preference_free,
 *          or NULL (on error or if not found).
 */
preference_t *
get_nvt_preference_by_id (const char *nvt_oid,
                          const char *find_id,
                          const char *check_name,
                          const char *check_type,
                          const char *value)
{
  preference_t *new_pref;
  char *full_name, *id, *name, *type, *nvt_name, *default_value, *hr_name;
  array_t *alts;
  gchar *quoted_oid, *quoted_id;

  full_name = name = type = nvt_name = default_value = hr_name = NULL;

  /* Check parameters */
  if (nvt_oid == NULL)
    {
      g_warning ("%s: Missing nvt_oid", __func__);
      return NULL;
    }
  if (find_id == NULL || strcmp (find_id, "") == 0)
    {
      g_warning ("%s: Missing or empty find_id", __func__);
      return NULL;
    }
  if (value == NULL)
    {
      g_warning ("%s: Missing value", __func__);
      return NULL;
    }

  /* Try to get by id first */
  quoted_oid = sql_quote (nvt_oid);
  quoted_id = find_id ? sql_quote (find_id) : NULL;

  full_name = sql_string ("SELECT name FROM nvt_preferences"
                          " WHERE name LIKE '%s:%s:%%:%%'",
                          quoted_oid,
                          quoted_id);

  g_free (quoted_oid);
  g_free (quoted_id);

  if (full_name == NULL)
    {
      if (check_name == NULL || strcmp (check_name, "") == 0)
        {
          g_warning ("%s: Preference not found and given name is missing/empty",
                     __func__);
          return NULL;
        }
      if (check_type == NULL || strcmp (check_type, "") == 0)
        {
          g_warning ("%s: Preference not found and given name is missing/empty",
                     __func__);
          return NULL;
        }
      id = strdup (find_id);
      type = strdup (check_type);
      name = strdup (check_name);
    }
  else
    {
      char **full_name_split;

      /* Try to get components of the full name */
      full_name_split = g_strsplit (full_name, ":", 4);

      if (g_strv_length (full_name_split) != 4)
        {
          g_warning ("%s: Preference name %s does not have 4 parts",
                     __func__, full_name);
          g_strfreev (full_name_split);
          free (full_name);
          return NULL;
        }
      free (full_name);

      id = strdup (full_name_split[1]);
      type = strdup (full_name_split[2]);
      name = strdup (full_name_split[3]);
      g_strfreev (full_name_split);

      if (check_type && strcmp (check_type, "") && strcmp (check_type, type))
        g_warning ("%s: type of preference %s:%s (%s) has changed from %s to %s.",
                   __func__, nvt_oid, find_id, name, check_type, type);

      if (check_name && strcmp (check_name, "") && strcmp (check_name, name))
        g_message ("%s: name of preference %s:%s has changed from '%s' to '%s'.",
                   __func__, nvt_oid, find_id, check_name, name);
    }

  alts = make_array ();
  array_terminate (alts);

  new_pref = preference_new (id,
                             name,
                             type,
                             strdup (value),
                             nvt_name,
                             strdup (nvt_oid),
                             alts,
                             default_value,
                             hr_name,
                             1);

  return new_pref;
}

/**
 * @brief Insert preferences into a config.
 *
 * @param[in]  config       Config.
 * @param[in]  preferences  Preferences.
 * @param[in]  config_type  Config type.
 *
 * @return 0 success, -1 error, -4 input error.
 */
static int
config_insert_preferences (config_t config,
                           const array_t* preferences /* preference_t. */,
                           const char* config_type)
{
  int index = 0;
  const preference_t *preference;
  if (preferences == NULL) return -4;
  while ((preference = (preference_t*) g_ptr_array_index (preferences, index++)))
    /* Simply skip the preference if the value is NULL, for exports
     * where sensitive information is left out. */
    if (preference->value)
      {
        GString *value;
        int alt_index = 0;
        const gchar *alt;
        gchar *quoted_value;

        if (preference->name == NULL) return -4;
        if (strcmp (preference->name, "Timeout") == 0)
          {
            gchar *quoted_nvt_oid;

            /* Special Timeout preference. */

            if (preference->nvt_oid == NULL
                && (config_type == NULL || strcmp (config_type, "0") == 0))
              return -4;

            quoted_nvt_oid = sql_quote (preference->nvt_oid);
            quoted_value = sql_quote (preference->value);

            sql ("INSERT into config_preferences (config, type, name, value)"
                 " VALUES (%llu, 'SERVER_PREFS', 'timeout.%s', '%s');",
                 config,
                 quoted_nvt_oid,
                 quoted_value);

            g_free (quoted_nvt_oid);
            g_free (quoted_value);
          }
        else if (preference->type)
          {
            gchar *quoted_type, *quoted_nvt_oid, *quoted_preference_name;
            gchar *quoted_default, *quoted_preference_hr_name;
            gchar *quoted_preference_id;

            /* Presume NVT or OSP preference. */

            if (preference->nvt_oid == NULL
                && (config_type == NULL || strcmp (config_type, "0") == 0))
              return -4;

            value = g_string_new (preference->value);
            while ((alt = (gchar*) g_ptr_array_index (preference->alts,
                                                      alt_index++)))
              {
                g_string_append_printf (value, ";%s", alt);
              }

            quoted_nvt_oid = sql_quote (preference->nvt_oid ?: "");
            quoted_preference_id = sql_quote (preference->id ?: "");
            quoted_preference_name = sql_quote (preference->name);
            quoted_preference_hr_name
              = preference->hr_name
                  ? sql_quote (preference->hr_name)
                  : NULL;
            quoted_type
              = g_str_has_prefix (preference->type, "osp_")
                  ? sql_quote (preference->type + strlen ("osp_"))
                  : sql_quote (preference->type);
            quoted_value = sql_quote (value->str);
            g_string_free (value, TRUE);
            quoted_default = preference->default_value
                              ? sql_quote (preference->default_value)
                              : NULL;

            if (config_type == NULL || strcmp (config_type, "0") == 0)
              {
                /* NVT preference */
                /* OID:PrefID:PrefType:PrefName value */
                sql ("INSERT INTO config_preferences"
                     " (config, type, name, value)"
                     " VALUES (%llu, 'PLUGINS_PREFS', '%s:%s:%s:%s', '%s');",
                     config,
                     quoted_nvt_oid,
                     quoted_preference_id,
                     quoted_type,
                     quoted_preference_name,
                     quoted_value);
              }
            else
              {
                /* OSP preference */
                sql ("INSERT into config_preferences"
                     " (config, type, name, value, default_value, hr_name)"
                     " VALUES (%llu, '%s', '%s', '%s', '%s', '%s');",
                     config,
                     quoted_type,
                     quoted_preference_name,
                     quoted_value,
                     quoted_default,
                     quoted_preference_hr_name
                      ? quoted_preference_name : quoted_preference_hr_name);
              }
            g_free (quoted_nvt_oid);
            g_free (quoted_preference_name);
            g_free (quoted_type);
            g_free (quoted_value);
            g_free (quoted_default);
            g_free (quoted_preference_hr_name);
            g_free (quoted_preference_id);
          }
        else
          {
            gchar *quoted_name;

            /* Presume scanner preference. */

            quoted_name = sql_quote (preference->name);
            quoted_value = sql_quote (preference->value);
            sql ("INSERT into config_preferences (config, type, name, value)"
                 " VALUES (%llu, 'SERVER_PREFS', '%s', '%s');",
                 config,
                 quoted_name,
                 quoted_value);
            g_free (quoted_name);
            g_free (quoted_value);
          }
      }
  return 0;
}

/**
 * @brief Create a config.
 *
 * If a config with the same name exists already then add a unique integer
 * suffix onto the name.
 *
 * @param[in]   check_access   Whether to check for create_config permission.
 * @param[in]   config_id      ID if one is required, else NULL.
 * @param[in]   proposed_name  Proposed name of config.
 * @param[in]   make_name_unique  Whether to make name unique.
 * @param[in]   comment        Comment on config.
 * @param[in]   all_selector   Whether to use "all" selector instead of selectors.
 * @param[in]   selectors      NVT selectors.
 * @param[in]   preferences    Preferences.
 * @param[in]   config_type    Config type.
 * @param[in]   usage_type     The usage type ("scan" or "policy")
 * @param[in]   allow_errors   Whether certain errors are allowed.
 * @param[in]   predefined     Whether config is predefined.
 * @param[out]  config         On success the config.
 * @param[out]  name           On success the name of the config.
 *
 * @return 0 success, 1 config exists already, 99 permission denied, -1 error,
 *         -2 name empty, -3 input error in selectors, -4 input error in
 *         preferences, -5 error in config_id.
 */
static int
create_config_internal (int check_access, const char *config_id,
                        const char *proposed_name,
                        int make_name_unique, const char *comment,
                        int all_selector,
                        const array_t *selectors /* nvt_selector_t. */,
                        const array_t *preferences /* preference_t. */,
                        const char *config_type, const char *usage_type,
                        int allow_errors, int predefined, config_t *config,
                        char **name)
{
  int ret;
  gchar *quoted_comment, *candidate_name, *quoted_candidate_name;
  gchar *quoted_type;
  const char *actual_usage_type;
  char *selector_uuid;
  unsigned int num = 1;

  assert (current_credentials.uuid);

  if (config_id
      && (g_regex_match_simple ("^[-0123456789abcdef]{36}$",
                                config_id, 0, 0)
          == FALSE))
    return -5;

  if (proposed_name == NULL || strlen (proposed_name) == 0) return -2;

  if (all_selector)
    selector_uuid = NULL;
  else
    {
      selector_uuid = gvm_uuid_make ();
      if (selector_uuid == NULL)
        return -1;
    }

  sql_begin_immediate ();

  if (check_access && (acl_user_may ("create_config") == 0))
    {
      sql_rollback ();
      free (selector_uuid);
      return 99;
    }

  candidate_name = g_strdup (proposed_name);
  quoted_candidate_name = sql_quote (candidate_name);
  quoted_type = config_type ? sql_quote (config_type) : g_strdup ("0");
  if (usage_type && strcasecmp (usage_type, "policy") == 0)
    actual_usage_type = "policy";
  else
    actual_usage_type = "scan";

  while (make_name_unique)
    {
      if (!resource_with_name_exists (quoted_candidate_name, "config", 0))
        break;
      g_free (candidate_name);
      g_free (quoted_candidate_name);
      candidate_name = g_strdup_printf ("%s %u", proposed_name, ++num);
      quoted_candidate_name = sql_quote (candidate_name);
    }

  if (comment)
    {
      quoted_comment = sql_nquote (comment, strlen (comment));
      sql ("INSERT INTO configs (uuid, name, owner, nvt_selector, comment,"
           " type, creation_time, modification_time, usage_type, predefined)"
           " VALUES (%s%s%s, '%s',"
           " (SELECT id FROM users WHERE users.uuid = '%s'),"
           " '%s', '%s', '%s', m_now (), m_now (), '%s', %i);",
           config_id ? "'" : "",
           config_id ? config_id : "make_uuid ()",
           config_id ? "'" : "",
           quoted_candidate_name,
           current_credentials.uuid,
           selector_uuid ? selector_uuid : MANAGE_NVT_SELECTOR_UUID_ALL,
           quoted_comment,
           quoted_type,
           actual_usage_type,
           predefined);
      g_free (quoted_comment);
    }
  else
    sql ("INSERT INTO configs (uuid, name, owner, nvt_selector, comment,"
         " type, creation_time, modification_time, usage_type, predefined)"
         " VALUES (%s%s%s, '%s',"
         " (SELECT id FROM users WHERE users.uuid = '%s'),"
         " '%s', '', '%s', m_now (), m_now (), '%s', %i);",
         config_id ? "'" : "",
         config_id ? config_id : "make_uuid ()",
         config_id ? "'" : "",
         quoted_candidate_name,
         current_credentials.uuid,
         selector_uuid ? selector_uuid : MANAGE_NVT_SELECTOR_UUID_ALL,
         quoted_type,
         actual_usage_type,
         predefined);
  g_free (quoted_candidate_name);
  g_free (quoted_type);

  /* Insert the selectors into the nvt_selectors table. */

  *config = sql_last_insert_id ();

  if (selector_uuid && (config_type == NULL || strcmp (config_type, "0") == 0))
    {
      if ((ret = insert_nvt_selectors (selector_uuid, selectors, allow_errors)))
        {
          sql_rollback ();
          free (selector_uuid);
          return ret;
        }
    }
  free (selector_uuid);

  /* Insert the preferences into the config_preferences table. */

  if ((ret = config_insert_preferences (*config, preferences, config_type)))
    {
      sql_rollback ();
      return ret;
    }

  /* Update family and NVT count caches. */

  update_config_caches (*config);

  sql_commit ();
  *name = candidate_name;
  return 0;
}

/**
 * @brief Create a config.
 *
 * If a config with the same name exists already then add a unique integer
 * suffix onto the name.
 *
 * @param[in]   config_id      ID if one is required, else NULL.
 * @param[in]   proposed_name  Proposed name of config.
 * @param[in]   make_name_unique  Whether to make name unique.
 * @param[in]   comment        Comment on config.
 * @param[in]   all_selector   Whether to use "all" selector instead of selectors.
 * @param[in]   selectors      NVT selectors.
 * @param[in]   preferences    Preferences.
 * @param[in]   config_type    Config type.
 * @param[in]   usage_type     The usage type ("scan" or "policy")
 * @param[out]  config         On success the config.
 * @param[out]  name           On success the name of the config.
 *
 * @return 0 success, 1 config exists already, 99 permission denied, -1 error,
 *         -2 name empty, -3 input error in selectors, -4 input error in
 *         preferences, -5 error in config_id.
 */
int
create_config (const char *config_id, const char *proposed_name,
               int make_name_unique, const char *comment, int all_selector,
               const array_t *selectors /* nvt_selector_t. */,
               const array_t *preferences /* preference_t. */,
               const char *config_type, const char *usage_type,
               config_t *config, char **name)
{
  return create_config_internal (1, config_id, proposed_name, make_name_unique,
                                 comment, all_selector, selectors, preferences,
                                 config_type, usage_type, 1,
                                 0, /* Predefined. */
                                 config, name);
}

/**
 * @brief Create a config.
 *
 * If a config with the same name exists already then add a unique integer
 * suffix onto the name.
 *
 * @param[in]   config_id      ID if one is required, else NULL.
 * @param[in]   proposed_name  Proposed name of config.
 * @param[in]   make_name_unique  Whether to make name unique.
 * @param[in]   comment        Comment on config.
 * @param[in]   all_selector   Whether to use "all" selector instead of selectors.
 * @param[in]   selectors      NVT selectors.
 * @param[in]   preferences    Preferences.
 * @param[in]   config_type    Config type.
 * @param[in]   usage_type     The usage type ("scan" or "policy")
 * @param[out]  config         On success the config.
 * @param[out]  name           On success the name of the config.
 *
 * @return 0 success, 1 config exists already, 99 permission denied, -1 error,
 *         -2 name empty, -3 input error in selectors, -4 input error in
 *         preferences, -5 error in config_id.
 */
int
create_config_no_acl (const char *config_id, const char *proposed_name,
                      int make_name_unique, const char *comment,
                      int all_selector,
                      const array_t *selectors /* nvt_selector_t. */,
                      const array_t *preferences /* preference_t. */,
                      const char *config_type, const char *usage_type,
                      config_t *config, char **name)
{
  return create_config_internal (0, config_id, proposed_name, make_name_unique,
                                 comment, all_selector, selectors, preferences,
                                 config_type, usage_type, 0,
                                 1, /* Predefined. */
                                 config, name);
}

/**
 * @brief Get list of OSP Scanner parameters.
 *
 * @param[in]   scanner    Scanner.
 *
 * @return List of scanner parameters, NULL if error.
 */
static GSList *
get_scanner_params (scanner_t scanner)
{
  GSList *list = NULL;
  osp_connection_t *connection;

  connection = osp_scanner_connect (scanner);
  if (!connection)
    return NULL;

  osp_get_scanner_details (connection, NULL, &list);
  osp_connection_close (connection);
  return list;
}

/**
 * @brief Insert an OSP parameter into a config if not already present.
 *
 * @param[in]   param   OSP parameter to insert.
 * @param[in]   config  Config to insert parameter into.
 *
 * @return 1 if added, 0 otherwise.
 */
static int
insert_osp_parameter (osp_param_t *param, config_t config)
{
  char *param_id, *param_name, *param_type, *param_def, *param_value = NULL;
  int ret = 0;

  if (!param)
    return ret;
  param_id = sql_quote (osp_param_id (param));
  param_name = sql_quote (osp_param_name (param));
  param_type = sql_quote (osp_param_type_str (param));
  if (!strcmp (param_type, "selection"))
    {
      char **strarray = g_strsplit (osp_param_default (param), "|", 2);

      param_value = sql_quote (strarray[0] ?: "");
      param_def = sql_quote (strarray[1] ?: param_value);
      g_strfreev (strarray);
    }
  else
    param_def = sql_quote (osp_param_default (param));
  if (sql_int ("SELECT count(*) FROM config_preferences"
               " WHERE config = %llu AND name = '%s' AND type = '%s'"
               " AND default_value = '%s';",
               config, param_id, param_type, param_def) == 0)
    {
      sql ("INSERT INTO config_preferences (config, name, type, value,"
           " default_value, hr_name)"
           " VALUES (%llu, '%s', '%s', '%s', '%s', '%s')",
           config , param_id, param_type, param_value ?: param_def,
           param_def, param_name);
      ret = 1;
    }
  g_free (param_name);
  g_free (param_id);
  g_free (param_type);
  g_free (param_def);
  g_free (param_value);
  return ret;
}

/**
 * @brief  Generate an extra WHERE clause for selecting configs
 *
 * @param[in]  usage_type   The usage type to limit the selection to.
 *
 * @return Newly allocated where clause string.
 */
gchar *
configs_extra_where (const char *usage_type)
{
  gchar *extra_where = NULL;
  if (usage_type && strcmp (usage_type, ""))
    {
      gchar *quoted_usage_type;
      quoted_usage_type = sql_quote (usage_type);
      extra_where = g_strdup_printf (" AND usage_type = '%s'",
                                     quoted_usage_type);
      g_free (quoted_usage_type);
    }
  return extra_where;
}

/**
 * @brief Create a config from an OSP scanner.
 *
 * @param[in]   scanner_id  UUID of scanner to create config from.
 * @param[in]   name        Name for config.
 * @param[in]   comment     Comment for config.
 * @param[in]   usage_type  The usage type ("scan" or "policy")
 * @param[out]  uuid        Config UUID, on success.
 *
 * @return 0 success, 1 couldn't find scanner, 2 scanner not of OSP type,
 *         3 config name exists already, 4 couldn't get params from scanner,
 *         99 permission denied, -1 error.
 */
int
create_config_from_scanner (const char *scanner_id, const char *name,
                            const char *comment, const char *usage_type,
                            char **uuid)
{
  scanner_t scanner;
  config_t config;
  GSList *params, *element;
  char *quoted_name, *quoted_comment;
  const char *actual_usage_type;

  assert (current_credentials.uuid);
  assert (scanner_id);
  sql_begin_immediate ();

  if (acl_user_may ("create_config") == 0)
    {
      sql_rollback ();
      return 99;
    }
  if (find_scanner_with_permission (scanner_id, &scanner, "get_scanners"))
    {
      sql_rollback ();
      return -1;
    }
  if (scanner == 0)
    {
      sql_rollback ();
      return 1;
    }
  if (scanner_type (scanner) != SCANNER_TYPE_OSP)
    {
      sql_rollback ();
      return 2;
    }
  if (resource_with_name_exists (name, "config", 0))
    {
      sql_rollback ();
      return 3;
    }

  params = get_scanner_params (scanner);
  if (!params)
    {
      sql_rollback ();
      return 4;
    }
  quoted_name = sql_quote (name ?: "");
  quoted_comment = sql_quote (comment ?: "");
  if (usage_type && strcasecmp (usage_type, "policy") == 0)
    actual_usage_type = "policy";
  else
    actual_usage_type = "scan";

  /* Create new OSP config. */
  sql ("INSERT INTO configs (uuid, name, owner, nvt_selector, comment,"
       " type, scanner, creation_time, modification_time, usage_type)"
       " VALUES (make_uuid (), '%s',"
       " (SELECT id FROM users WHERE users.uuid = '%s'),"
       " '', '%s', 1, %llu, m_now (), m_now (), '%s');",
       quoted_name, current_credentials.uuid, quoted_comment, scanner,
       actual_usage_type);
  g_free (quoted_name);
  g_free (quoted_comment);
  config = sql_last_insert_id ();
  *uuid = config_uuid (config);

  element = params;
  while (element)
    {
      insert_osp_parameter (element->data, config);
      osp_param_free (element->data);
      element = element->next;
    }
  g_slist_free (params);
  sql_commit ();
  return 0;
}

/**
 * @brief Return the UUID of a config.
 *
 * @param[in]   config  Config.
 *
 * @return Newly allocated config uuid pointer.
 */
char *
config_uuid (config_t config)
{
  return sql_string ("SELECT uuid FROM configs WHERE id = %llu;", config);
}

/**
 * @brief Return the type of a config.
 *
 * @param[in]  config  Config.
 *
 * @return Config type, -1 if not found.
 */
int
config_type (config_t config)
{
  int type;
  char *str;
  str = sql_string ("SELECT type FROM configs WHERE id = %llu;", config);
  if (!str)
    return -1;
  type = atoi (str);
  g_free (str);
  return type;
}

/**
 * @brief Return the scanner associated with a config, if any.
 *
 * @param[in]  config   Config.
 *
 * @return Scanner ID if found, 0 otherwise.
 */
static scanner_t
config_scanner (config_t config)
{
  scanner_t scanner;

  switch (sql_int64 (&scanner,
                     "SELECT scanner FROM configs WHERE id = %llu;", config))
    {
      case 0:
        break;
      case 1:        /* Too few rows in result of query. */
        return 0;
      case -1:
        return 0;
      default:       /* Programming error. */
        assert (0);
    }
  return scanner;
}

/**
 * @brief Return whether a config is predefined.
 *
 * @param[in]  config  Config.
 *
 * @return 1 if predefined, else 0.
 */
int
config_predefined (config_t config)
{
  return sql_int ("SELECT predefined FROM configs"
                  " WHERE id = %llu;",
                  config);
}

/**
 * @brief Return whether a trash config is predefined.
 *
 * @param[in]  config  Config.
 *
 * @return 1 if predefined, else 0.
 */
int
trash_config_predefined (config_t config)
{
  return sql_int ("SELECT predefined FROM configs_trash"
                  " WHERE id = %llu;",
                  config);
}

/**
 * @brief Get the timeout value for an NVT in a config.
 *
 * @param[in]  config  Config.
 * @param[in]  oid     ID of NVT.
 *
 * @return Newly allocated timeout if set for the NVT, else NULL.
 */
char *
config_nvt_timeout (config_t config, const char *oid)
{
  return sql_string ("SELECT value FROM config_preferences"
                     " WHERE config = %llu"
                     " AND type = 'SERVER_PREFS'"
                     " AND name = 'timeout.%s';",
                     config,
                     oid);
}

/**
 * @brief Check scanner and config values match for a task.
 *
 * @param[in]  config       Scan Config.
 * @param[in]  scanner      Scanner.
 *
 * @return 1 if config and scanner types match, 0 otherwise.
 */
int
create_task_check_config_scanner (config_t config, scanner_t scanner)
{
  int ctype, stype;

  assert (config);
  assert (scanner);

  ctype = config_type (config);
  stype = scanner_type (scanner);

  if (ctype == 0 && stype == SCANNER_TYPE_OPENVAS)
    return 1;
  if (ctype == 0 && stype == SCANNER_TYPE_OSP_SENSOR)
    return 1;
  if (ctype == 1 && stype == SCANNER_TYPE_OSP)
    return 1;

  return 0;
}

/**
 * @brief Check scanner and config values match for a task.
 *
 * @param[in]  task         Task.
 * @param[in]  config_id    ID of config. "0" to use task's config.
 * @param[in]  scanner_id   ID of scanner.
 *
 * @return 0 if config and scanner types match, 1 do not match, 2 failed to
 *         find config, 3 failed to find scanner, -1 error.
 */
int
modify_task_check_config_scanner (task_t task, const char *config_id,
                                  const char *scanner_id)
{
  config_t config = 0;
  scanner_t scanner = 0;
  int ctype, stype;

  if (config_id == NULL)
    config_id = "0";
  if (scanner_id == NULL)
    scanner_id = "0";

  if (!strcmp (config_id, "0") && !strcmp (scanner_id, "0"))
    return 0;

  if (strcmp (config_id, "0"))
    {
      if (find_config_with_permission (config_id, &config, "get_configs"))
        return -1;
      if (config == 0)
        return 2;
    }
  else
    config = task_config (task);

  if (strcmp (scanner_id, "0"))
    {
      if (find_scanner_with_permission (scanner_id, &scanner, "get_scanners"))
        return -1;
      if (scanner == 0)
        return 3;
    }
  else
    scanner = task_scanner (task);

  stype = scanner_type (scanner);

  /* CVE Scanner. */
  if (stype == SCANNER_TYPE_CVE)
    return strcmp (scanner_id, "0")
            /* Selecting the CVE Scanner will clear the config. */
            ? 0
            /* CVE Scanner is currently selected, so the only option is to
             * leave the config alone. */
            : (config ? 1 : 0);

  ctype = config_type (config);
  /* OSP Scanner with OSP config. */
  if (stype == SCANNER_TYPE_OSP && ctype == 1)
    return 0;

  /* OpenVAS Scanner with OpenVAS config. */
  if ((stype == SCANNER_TYPE_OPENVAS)
      && ctype == 0)
    return 0;

  /* OSP Sensor with OpenVAS config. */
  if (stype == SCANNER_TYPE_OSP_SENSOR && ctype == 0)
    return 0;

  /* Default Scanner with OpenVAS Config. */
  if (scanner == 0 && ctype == 0)
    return 0;

  return 1;
}

/**
 * @brief Create a config from an existing config.
 *
 * @param[in]  name        Name of new config and NVT selector.
 * @param[in]  comment     Comment on new config.
 * @param[in]  config_id   UUID of existing config.
 * @param[in]  usage_type  Optional new usage type for the new config.
 * @param[out] new_config  New config.
 *
 * @return 0 success, 1 config exists already, 2 failed to find existing
 *         config, 99 permission denied, -1 error.
 */
int
copy_config (const char* name, const char* comment, const char *config_id,
             const char* usage_type, config_t* new_config)
{
  int ret, type;
  char *config_selector;
  gchar *quoted_config_selector;
  config_t new, old;

  assert (current_credentials.uuid);

  sql_begin_immediate ();

  /* Copy the existing config. */

  ret = copy_resource_lock ("config", name, comment, config_id,
                            " family_count, nvt_count, families_growing,"
                            " nvts_growing, type, scanner, usage_type",
                            1, &new, &old);
  if (ret)
    {
      sql_rollback ();
      return ret;
    }

  sql ("UPDATE configs SET predefined = 0 WHERE id = %llu;", new);

  sql ("INSERT INTO config_preferences (config, type, name, value,"
       "                                default_value, hr_name)"
       " SELECT %llu, type, name, value, default_value, hr_name"
       " FROM config_preferences"
       " WHERE config = %llu;", new, old);

  type = config_type (new);
  if (type > 0)
    {
      /* Don't create nvt_selector etc,. for non-standard configs
       * (eg. OSP config.) Only config preferences are copied.
       */
      sql_commit ();
      if (new_config) *new_config = new;
      return 0;
    }

  sql ("UPDATE configs SET nvt_selector = make_uuid () WHERE id = %llu;",
       new);

  if (usage_type && strcmp (usage_type, ""))
    {
      const char *actual_usage_type;

      if (strcasecmp (usage_type, "policy") == 0)
        actual_usage_type = "policy";
      else
        actual_usage_type = "scan";

      sql ("UPDATE configs SET usage_type = '%s' WHERE id = %llu;",
           actual_usage_type,
           new);
    }

  config_selector = config_nvt_selector (old);
  if (config_selector == NULL)
    {
      sql_rollback ();
      return -1;
    }
  quoted_config_selector = sql_quote (config_selector);
  free (config_selector);

  sql ("INSERT INTO nvt_selectors (name, exclude, type, family_or_nvt, family)"
       " SELECT (SELECT nvt_selector FROM configs WHERE id = %llu),"
       "        exclude, type, family_or_nvt, family"
       " FROM nvt_selectors"
       " WHERE name = '%s';",
       new,
       quoted_config_selector);
  g_free (quoted_config_selector);

  sql_commit ();
  if (new_config) *new_config = new;
  return 0;
}

/**
 * @brief Delete a config.
 *
 * @param[in]  config_id  UUID of config.
 * @param[in]  ultimate   Whether to remove entirely, or to trashcan.
 *
 * @return 0 success, 1 fail because a task refers to the config, 2 failed to
 *         find config, 99 permission denied, -1 error.
 */
int
delete_config (const char *config_id, int ultimate)
{
  config_t config = 0;

  sql_begin_immediate ();

  if (acl_user_may ("delete_config") == 0)
    {
      sql_rollback ();
      return 99;
    }

  if (find_config_with_permission (config_id, &config, "delete_config"))
    {
      sql_rollback ();
      return -1;
    }

  if (config == 0)
    {
      if (find_trash ("config", config_id, &config))
        {
          sql_rollback ();
          return -1;
        }
      if (config == 0)
        {
          sql_rollback ();
          return 2;
        }
      if (ultimate == 0)
        {
          /* It's already in the trashcan. */
          sql_commit ();
          return 0;
        }

      /* Check if it's in use by a task in the trashcan. */
      if (sql_int ("SELECT count(*) FROM tasks"
                   " WHERE config = %llu"
                   " AND config_location = " G_STRINGIFY (LOCATION_TRASH) ";",
                   config))
        {
          sql_rollback ();
          return 1;
        }

      permissions_set_orphans ("config", config, LOCATION_TRASH);
      tags_remove_resource ("config", config, LOCATION_TRASH);

      sql ("DELETE FROM nvt_selectors"
           " WHERE name != '" MANAGE_NVT_SELECTOR_UUID_ALL "'"
           " AND name = (SELECT nvt_selector FROM configs_trash"
           "             WHERE id = %llu);",
           config);
      sql ("DELETE FROM config_preferences_trash WHERE config = %llu;",
           config);
      sql ("DELETE FROM configs_trash WHERE id = %llu;",
           config);
      sql_commit ();
      return 0;
    }

  if (ultimate)
    {
      if (sql_int ("SELECT count(*) FROM tasks"
                   " WHERE config = %llu"
                   " AND config_location = " G_STRINGIFY (LOCATION_TABLE),
                   config))
        {
          sql_rollback ();
          return 1;
        }

      sql ("DELETE FROM nvt_selectors"
           " WHERE name != '" MANAGE_NVT_SELECTOR_UUID_ALL "'"
           " AND name = (SELECT nvt_selector FROM configs_trash"
           "             WHERE id = %llu);",
           config);

      permissions_set_orphans ("config", config, LOCATION_TABLE);
      tags_remove_resource ("config", config, LOCATION_TABLE);
    }
  else
    {
      config_t trash_config;

      if (sql_int ("SELECT count(*) FROM tasks"
                   " WHERE config = %llu"
                   " AND config_location = " G_STRINGIFY (LOCATION_TABLE)
                   " AND hidden = 0;",
                   config))
        {
          sql_rollback ();
          return 1;
        }

      sql ("INSERT INTO configs_trash"
           " (uuid, owner, name, nvt_selector, comment, family_count,"
           "  nvt_count, families_growing, nvts_growing, type, scanner,"
           "  predefined, creation_time, modification_time,"
           "  scanner_location, usage_type)"
           " SELECT uuid, owner, name, nvt_selector, comment, family_count,"
           "        nvt_count, families_growing, nvts_growing, type, scanner,"
           "        predefined, creation_time, modification_time,"
           "        " G_STRINGIFY (LOCATION_TABLE) ", usage_type"
           " FROM configs WHERE id = %llu;",
           config);

      trash_config = sql_last_insert_id ();

      sql ("INSERT INTO config_preferences_trash"
           " (config, type, name, value, default_value, hr_name)"
           " SELECT %llu, type, name, value, default_value, hr_name"
           " FROM config_preferences WHERE config = %llu;",
           trash_config,
           config);

      /* Update the location of the config in any trashcan tasks. */
      sql ("UPDATE tasks"
           " SET config = %llu,"
           "     config_location = " G_STRINGIFY (LOCATION_TRASH)
           " WHERE config = %llu"
           " AND config_location = " G_STRINGIFY (LOCATION_TABLE) ";",
           trash_config,
           config);

      permissions_set_locations ("config", config, trash_config,
                                 LOCATION_TRASH);
      tags_set_locations ("config", config, trash_config,
                          LOCATION_TRASH);
    }

  sql ("DELETE FROM config_preferences WHERE config = %llu;", config);
  sql ("DELETE FROM configs WHERE id = %llu;", config);

  sql_commit ();
  return 0;
}

/**
 * @brief Update a config with a list of parameters.
 *
 * @param[in]  config       Config ID.
 * @param[in]  config_id    Config UUID.
 * @param[in]  params       List of new config parameters.
 *
 */
static void
update_config_params (config_t config, const char *config_id, GSList *params)
{
  GSList *element;
  iterator_t iterator;

  /* Remove parameters not used anymore. */
  init_iterator (&iterator,
                 "SELECT id, name, type, default_value, hr_name"
                 " FROM config_preferences"
                 " WHERE config = %llu;", config);
  while (next (&iterator))
    {
      int found = 0;

      element = params;
      while (element)
        {
          const char *name, *type, *def;

          name = osp_param_id (element->data);
          type = osp_param_type_str (element->data);
          def = osp_param_default (element->data);
          if (!strcmp (name,  iterator_string (&iterator, 1))
              && !strcmp (type, iterator_string (&iterator, 2)))
            {
              const char *iter_def = iterator_string (&iterator, 3);

              if (!strcmp (type, "selection")
                  && !strcmp (strchr (def, '|') + 1, iter_def))
                found = 1;
              else if (strcmp (type, "selection") && !strcmp (def, iter_def))
                found = 1;
              if (found)
                break;
            }
          element = element->next;
        }
      if (!found)
        {
          g_message ("Removing config preference %s from config '%s'",
                     iterator_string (&iterator, 1), config_id);
          sql ("DELETE FROM config_preferences WHERE id = %llu;",
               iterator_int64 (&iterator, 0));
        }
      else if (strcmp (osp_param_name (element->data),
                       iterator_string (&iterator, 4)))
        {
          // Update hr_name (= OSP name)
          gchar *quoted_name;
          quoted_name = sql_quote (osp_param_name (element->data));
          g_message ("Updating name of config preference %s in config '%s'",
                     iterator_string (&iterator, 1), config_id);
          sql ("UPDATE config_preferences SET hr_name='%s' WHERE id = %llu;",
               quoted_name,
               iterator_int64 (&iterator, 0));
          g_free (quoted_name);
        }
    }
  cleanup_iterator (&iterator);
  /* Insert new parameters. */
  element = params;
  while (element)
    {
      if (insert_osp_parameter (element->data, config))
        g_message ("Adding config preference %s to config '%s'",
                   osp_param_id (element->data), config_id);
      element = element->next;
    }
}

/**
 * @brief Synchronize a config.
 *
 * @param[in]  config_id  UUID of config.
 *
 * @return 0 success, 1 failed to find config, 2 config not of OSP type,
 *         3 config has no scanner, 4 couldn't get params from scanner,
 *         99 permission denied, -1 error.
 */
int
sync_config (const char *config_id)
{
  config_t config = 0;
  GSList *params;
  scanner_t scanner;

  assert (config_id);
  assert (current_credentials.uuid);

  sql_begin_immediate ();

  if (acl_user_may ("modify_config") == 0)
    {
      sql_rollback ();
      return 99;
    }
  if (find_config_with_permission (config_id, &config, "modify_config"))
    {
      sql_rollback ();
      return -1;
    }
  if (config == 0)
    {
      sql_rollback ();
      return 1;
    }
  if (config_type (config) != SCANNER_TYPE_OSP)
    {
      sql_rollback ();
      return 2;
    }
  scanner = config_scanner (config);
  if (!scanner)
    {
      sql_rollback ();
      return 3;
    }
  params = get_scanner_params (scanner);
  if (!params)
    {
      sql_rollback ();
      return 4;
    }
  update_config_params (config, config_id, params);

  sql_commit ();
  while (params)
    {
      osp_param_free (params->data);
      params = g_slist_remove_link (params, params);
    }
  return 0;
}

/**
 * @brief Count the number of scan configs.
 *
 * @param[in]  get  GET params.
 *
 * @return Total number of scan configs filtered set.
 */
int
config_count (const get_data_t *get)
{
  int rc;
  static const char *filter_columns[] = CONFIG_ITERATOR_FILTER_COLUMNS;
  static column_t columns[] = CONFIG_ITERATOR_COLUMNS;
  static column_t trash_columns[] = CONFIG_ITERATOR_TRASH_COLUMNS;
  const char *usage_type = get_data_get_extra (get, "usage_type");
  gchar *extra_where = configs_extra_where (usage_type);

  rc = count ("config", get, columns, trash_columns, filter_columns,
              0, 0, extra_where, TRUE);

  g_free (extra_where);
  return rc;
}

/**
 * @brief Initialise a config iterator, limited to user's configs.
 *
 * @param[in]  iterator    Iterator.
 * @param[in]  config      Config.  0 for all.
 * @param[in]  trash       Whether to iterate over trashcan configs.
 * @param[in]  ascending   Whether to sort ascending or descending.
 * @param[in]  sort_field  Field to sort on, or NULL for "id".
 */
void
init_user_config_iterator (iterator_t* iterator, config_t config, int trash,
                           int ascending, const char* sort_field)
{
  static column_t select_columns[] = CONFIG_ITERATOR_COLUMNS;
  gchar *columns;
  gchar *sql;

  assert (current_credentials.uuid);

  columns = columns_build_select (select_columns);
  if (config)
    sql = g_strdup_printf ("SELECT %s"
                           " FROM configs%s"
                           " WHERE id = %llu"
                           " AND " ACL_USER_OWNS ()
                           " ORDER BY %s %s;",
                           columns,
                           trash ? "_trash" : "",
                           config,
                           current_credentials.uuid,
                           sort_field ? sort_field : "id",
                           ascending ? "ASC" : "DESC");
  else
    sql = g_strdup_printf ("SELECT %s"
                           " FROM configs%s"
                           " WHERE " ACL_USER_OWNS ()
                           " ORDER BY %s %s;",
                           columns,
                           trash ? "_trash" : "",
                           current_credentials.uuid,
                           sort_field ? sort_field : "id",
                           ascending ? "ASC" : "DESC");
  g_free (columns);
  init_iterator (iterator, "%s", sql);
  g_free (sql);
}

/**
 * @brief Initialise a scan config iterator.
 *
 * @param[in]  iterator  Iterator.
 * @param[in]  get         GET data.
 *
 * @return 0 success, 1 failed to find scan config, 2 failed to find filter,
 *         -1 error.
 */
int
init_config_iterator (iterator_t* iterator, const get_data_t *get)
{
  int rc;
  static const char *filter_columns[] = CONFIG_ITERATOR_FILTER_COLUMNS;
  static column_t columns[] = CONFIG_ITERATOR_COLUMNS;
  static column_t trash_columns[] = CONFIG_ITERATOR_TRASH_COLUMNS;
  const char *usage_type = get_data_get_extra (get, "usage_type");
  gchar *extra_where = configs_extra_where (usage_type);

  rc = init_get_iterator (iterator,
                          "config",
                          get,
                          columns,
                          trash_columns,
                          filter_columns,
                          0,
                          NULL,
                          extra_where,
                          TRUE);
  g_free (extra_where);
  return rc;
}

/**
 * @brief Get the nvt_selector from a config iterator.
 *
 * @param[in]  iterator  Iterator.
 *
 * @return The nvt_selector of the config, or NULL if iteration is complete.
 *         Freed by cleanup_iterator.
 */
DEF_ACCESS (config_iterator_nvt_selector, GET_ITERATOR_COLUMN_COUNT);

/**
 * @brief Get the family count from a config iterator.
 *
 * @param[in]  iterator  Iterator.
 *
 * @return Family count if known, -1 else.
 */
int
config_iterator_family_count (iterator_t* iterator)
{
  int ret;
  if (iterator->done) return -1;
  ret = iterator_int (iterator, GET_ITERATOR_COLUMN_COUNT + 1);
  return ret;
}

/**
 * @brief Get the nvt count from a config iterator.
 *
 * @param[in]  iterator  Iterator.
 *
 * @return Nvt count if known, -1 else.
 */
int
config_iterator_nvt_count (iterator_t* iterator)
{
  int ret;
  if (iterator->done) return -1;
  ret = iterator_int (iterator, GET_ITERATOR_COLUMN_COUNT + 2);
  return ret;
}

/**
 * @brief Get the families growing state from a config iterator.
 *
 * @param[in]  iterator  Iterator.
 *
 * @return Families growing flag.
 */
int
config_iterator_families_growing (iterator_t* iterator)
{
  int ret;
  if (iterator->done) return -1;
  ret = iterator_int (iterator, GET_ITERATOR_COLUMN_COUNT +3);
  return ret;
}

/**
 * @brief Get the NVTs growing state from a config iterator.
 *
 * @param[in]  iterator  Iterator.
 *
 * @return NVTs growing flag.
 */
int
config_iterator_nvts_growing (iterator_t* iterator)
{
  int ret;
  if (iterator->done) return -1;
  ret = iterator_int (iterator, GET_ITERATOR_COLUMN_COUNT + 4);
  return ret;
}

/**
 * @brief Get the type from a config iterator.
 *
 * @param[in]  iterator  Iterator.
 *
 * @return Config type.
 */
int
config_iterator_type (iterator_t* iterator)
{
  int ret;
  if (iterator->done) return -1;
  ret = iterator_int (iterator, GET_ITERATOR_COLUMN_COUNT + 5);
  return ret;
}

/**
 * @brief Get the scanner from a config iterator.
 *
 * @param[in]  iterator  Iterator.
 *
 * @return Scanner.
 */
scanner_t
config_iterator_scanner (iterator_t* iterator)
{
  scanner_t ret = 0;
  if (iterator->done) return 0;
  ret = iterator_int64 (iterator, GET_ITERATOR_COLUMN_COUNT + 6);
  return ret;
}

/**
 * @brief Get whether scanner is in trash from a config iterator.
 *
 * @param[in]  iterator  Iterator.
 *
 * @return Whether Scanner is in trash.
 */
int
config_iterator_scanner_trash (iterator_t* iterator)
{
  int ret = 0;
  if (iterator->done) return 0;
  ret = iterator_int (iterator, GET_ITERATOR_COLUMN_COUNT + 7);
  return ret;
}

/**
 * @brief Get the usage type from a config iterator.
 *
 * @param[in]  iterator  Iterator.
 *
 * @return The usage type of the config, or NULL if iteration is complete.
 *         Freed by cleanup_iterator.
 */
DEF_ACCESS (config_iterator_usage_type, GET_ITERATOR_COLUMN_COUNT + 8);

/**
 * @brief Get predefined status from a config iterator.
 *
 * @param[in]  iterator  Iterator.
 *
 * @return 1 if predefined, else 0.
 */
int
config_iterator_predefined (iterator_t* iterator)
{
  int ret = 0;
  if (iterator->done) return 0;
  ret = iterator_int (iterator, GET_ITERATOR_COLUMN_COUNT + 9);
  return ret;
}

/**
 * @brief Return whether a config is referenced by a task.
 *
 * @param[in]  config  Config.
 *
 * @return 1 if in use, else 0.
 */
int
config_in_use (config_t config)
{
  return !!sql_int ("SELECT count(*) FROM tasks"
                    " WHERE config = %llu"
                    " AND config_location = " G_STRINGIFY (LOCATION_TABLE)
                    " AND hidden = 0;",
                    config);
}

/**
 * @brief Return whether a config can be modified.
 *
 * @param[in]  config  Config.
 *
 * @return 1.
 */
int
config_writable (config_t config)
{
  return 1;
}

/**
 * @brief Return whether a trashcan config is referenced by a task.
 *
 * @param[in]  config  Config.
 *
 * @return 1 if in use, else 0.
 */
int
trash_config_in_use (config_t config)
{
  return !!sql_int ("SELECT count(*) FROM tasks"
                    " WHERE config = %llu"
                    " AND config_location = " G_STRINGIFY (LOCATION_TRASH),
                    config);
}

/**
 * @brief Return whether a trashcan config is writable.
 *
 * @param[in]  config  Config.
 *
 * @return 1 if in use, else 0.
 */
int
trash_config_writable (config_t config)
{
  return !trash_config_in_use (config);
}

/**
 * @brief Return whether a trashcan config is readable.
 *
 * @param[in]  config_id  Config UUID.
 *
 * @return 1 if readable, else 0.
 */
int
trash_config_readable_uuid (const gchar *config_id)
{
  config_t found;

  found = 0;
  if (find_trash ("config", config_id, &found))
    return 0;
  return found > 0;
}

/**
 * @brief Initialise a preference iterator.
 *
 * Assume the caller has permission to access the config.
 *
 * @param[in]  iterator  Iterator.
 * @param[in]  config    Config.
 */
void
init_config_preference_iterator (iterator_t* iterator, config_t config)
{
  gchar* sql;

  sql = g_strdup_printf ("SELECT name, value, type, default_value, hr_name"
                         " FROM config_preferences"
                         " WHERE config = %llu;",
                         config);
  init_iterator (iterator, "%s", sql);
  g_free (sql);
}

/**
 * @brief Get the name from a preference iterator.
 *
 * @param[in]  iterator  Iterator.
 *
 * Note: For OSP results this corresponds to the "id" field in OSP, not "name".
 *
 * @return The name of the preference iterator, or NULL if iteration is
 *         complete.  Freed by cleanup_iterator.
 */
DEF_ACCESS (config_preference_iterator_name, 0);

/**
 * @brief Get the value from a preference iterator.
 *
 * @param[in]  iterator  Iterator.
 *
 * @return The value of the preference iterator, or NULL if iteration is
 *         complete.  Freed by cleanup_iterator.
 */
DEF_ACCESS (config_preference_iterator_value, 1);

/**
 * @brief Get the type from a preference iterator.
 *
 * @param[in]  iterator  Iterator.
 *
 * @return The value of the preference iterator, or NULL if iteration is
 *         complete.  Freed by cleanup_iterator.
 */
DEF_ACCESS (config_preference_iterator_type, 2);

/**
 * @brief Get the default from a preference iterator.
 *
 * @param[in]  iterator  Iterator.
 *
 * @return The default of the preference iterator, or NULL if iteration is
 *         complete.  Freed by cleanup_iterator.
 */
DEF_ACCESS (config_preference_iterator_default, 3);

/**
 * @brief Get the hr_name from a preference iterator.
 *
 * Note: This corresponds to the "name" in OSP and is not defined for classic
 *  OpenVAS config preferences.
 *
 * @param[in]  iterator  Iterator.
 *
 * @return The hr_name of the preference iterator, or NULL if iteration is
 *         complete.  Freed by cleanup_iterator.
 */
DEF_ACCESS (config_preference_iterator_hr_name, 4);

/**
 * @brief Initialise a config preference iterator, with defaults.
 *
 * Assume the caller has permission to access the config.
 *
 * This version substitutes the NVT preference when the config preference
 * is missing.
 *
 * @param[in]  iterator  Iterator.
 * @param[in]  config    Config containing preferences.
 * @param[in]  section   Preference section.
 */
void
init_preference_iterator (iterator_t* iterator,
                          config_t config,
                          const char* section)
{
  gchar *quoted_section;

  assert (config);
  assert (section);
  assert ((strcmp (section, "PLUGINS_PREFS") == 0)
          || (strcmp (section, "SERVER_PREFS") == 0));

  quoted_section = sql_quote (section);

  init_iterator (iterator,
                 "SELECT config_preferences.name, config_preferences.value"
                 " FROM config_preferences, nvt_preferences"
                 " WHERE config_preferences.config = %llu"
                 " AND config_preferences.type = '%s'"
                 " AND (config_preferences.name = nvt_preferences.name"
                 "      OR config_preferences.name LIKE 'timeout.%%')"
                 " AND config_preferences.name != 'max_checks'"
                 " AND config_preferences.name != 'max_hosts'"
                 " UNION"
                 " SELECT nvt_preferences.name, nvt_preferences.value"
                 " FROM nvt_preferences"
                 " WHERE nvt_preferences.name %s"
                 " AND (SELECT COUNT(*) FROM config_preferences"
                 "      WHERE config = %llu"
                 "      AND config_preferences.name = nvt_preferences.name) = 0;",
                 config,
                 quoted_section,
                 strcmp (quoted_section, "SERVER_PREFS") == 0
                  ? "NOT LIKE '%:%:%:%'" : "LIKE '%:%:%:%'",
                 config);
  g_free (quoted_section);
}

/**
 * @brief Get the NAME from a preference iterator.
 *
 * @param[in]  iterator  Iterator.
 *
 * @return NAME, or NULL if iteration is complete.  Freed by
 *         cleanup_iterator.
 */
DEF_ACCESS (preference_iterator_name, 0);

/**
 * @brief Get the value from a preference iterator.
 *
 * @param[in]  iterator  Iterator.
 *
 * @return Value, or NULL if iteration is complete.  Freed by
 *         cleanup_iterator.
 */
DEF_ACCESS (preference_iterator_value, 1);

/**
 * @brief Return the NVT selector associated with a config.
 *
 * @param[in]  config  Config.
 *
 * @return Name of NVT selector if config exists and NVT selector is set, else
 *         NULL.
 */
char*
config_nvt_selector (config_t config)
{
  return sql_string ("SELECT nvt_selector FROM configs WHERE id = %llu;",
                     config);
}

/**
 * @brief Update a preference of a config.
 *
 * @param[in]  config      Config.
 * @param[in]  nvt         UUID of NVT.  NULL for scanner preference.
 * @param[in]  name        Preference name, including NVT name and preference
 *                         type.
 * @param[in]  value_64    Preference value in base64.  NULL for an NVT
 *                         preference removes the preference from the config.
 *
 * @return 0 success, 1 config in use, 2 empty radio value, 3 failed to find
 *         config, -1 error.
 */
static int
modify_config_preference (config_t config, const char* nvt,
                          const char* name, const char* value_64)
{
  gchar *quoted_name, *quoted_value, *value, **splits;

  quoted_name = sql_quote (name);

  if (strlen (value_64))
    {
      gsize value_len;
      value = (gchar*) g_base64_decode (value_64, &value_len);
    }
  else
    value = g_strdup ("");

  /* OID:PrefID:PrefType:PrefName value */
  splits = g_strsplit (name, ":", 4);
  if (splits && g_strv_length (splits) == 4)
    {
      if (strcmp (splits[2], "radio") == 0)
        {
          char *old_value;
          gchar **split, **point;
          GString *string;

          if (strlen (value) == 0)
            {
              g_free (quoted_name);
              g_free (value);
              return 2;
            }

          /* A radio.  Put the new value on the front of the list of options. */

          old_value = sql_string ("SELECT value FROM config_preferences"
                                  " WHERE config = %llu"
                                  " AND type %s"
                                  " AND name = '%s'",
                                  config,
                                  nvt ? "= 'PLUGINS_PREFS'" : "is NULL",
                                  quoted_name);
          if (old_value == NULL)
            old_value = sql_string ("SELECT value FROM nvt_preferences"
                                    " WHERE name = '%s'",
                                    quoted_name);
          if (old_value)
            {
              string = g_string_new (value);
              split = g_strsplit (old_value, ";", 0);
              free (old_value);
              point = split;
              while (*point)
                {
                  if (strlen (*point) == 0)
                    {
                      g_free (quoted_name);
                      g_strfreev (split);
                      g_free (value);
                      g_string_free (string, TRUE);
                      return -1;
                    }

                  if (strcmp (*point, value))
                    {
                      g_string_append_c (string, ';');
                      g_string_append (string, *point);
                    }
                  point++;
                }
              g_strfreev (split);
              g_free (value);
              value = g_string_free (string, FALSE);
            }
        }
      else if (strcmp (splits[2], "scanner") == 0)
        {
          /* A scanner preference.  Remove type decoration from name. */

          g_free (quoted_name);
          quoted_name = sql_quote (splits[3]);
        }
    }
  g_strfreev (splits);

  quoted_value = sql_quote ((gchar*) value);
  g_free (value);

  if (config_type (config) > 0)
    sql ("UPDATE config_preferences SET value = '%s'"
         " WHERE config = %llu AND name = '%s';",
         quoted_value, config, quoted_name);
  else
    {
      /* nvt prefs are not present on first modification. */
      sql ("DELETE FROM config_preferences"
           " WHERE config = %llu AND type %s AND name = '%s'",
           config,
           nvt ? "= 'PLUGINS_PREFS'" : "= 'SERVER_PREFS'",
           quoted_name);
      sql ("INSERT INTO config_preferences"
           " (config, type, name, value) VALUES (%llu, %s, '%s', '%s');",
           config, nvt ? "'PLUGINS_PREFS'" : "'SERVER_PREFS'", quoted_name,
           quoted_value);
    }

  return 0;
}

/**
 * @brief Set a preference of a config.
 *
 * @param[in]  config_id  Config.
 * @param[in]  nvt         UUID of NVT.  NULL for scanner preference.
 * @param[in]  name        Preference name, including NVT name and preference
 *                         type.
 * @param[in]  value_64    Preference value in base64.  NULL for an NVT
 *                         preference removes the preference from the config.
 *
 * @return 0 success, 1 config in use, 2 empty radio value, 3 failed to find
 *         config, -1 error.
 */
int
manage_set_config_preference (const gchar *config_id, const char* nvt,
                              const char* name, const char* value_64)
{
  int ret;
  config_t config;

  if (value_64 == NULL)
    {
      gchar *quoted_name, **splits;

      sql_begin_immediate ();

      if (find_config_with_permission (config_id, &config, "modify_config"))
        {
          sql_rollback ();
          return -1;
        }
      if (config == 0)
        {
          sql_rollback ();
          return 3;
        }

      if (sql_int ("SELECT count(*) FROM tasks"
                   " WHERE config = %llu AND hidden = 0;",
                   config))
        {
          sql_rollback ();
          return 1;
        }

      quoted_name = sql_quote (name);

      /* OID:PrefID:scanner:PrefName */
      splits = g_strsplit (name, ":", 4);
      if (splits && g_strv_length (splits) == 4
          && strcmp (splits[2], "scanner") == 0)
        {
          /* A scanner preference.  Remove type decoration from name. */
          g_free (quoted_name);
          quoted_name = sql_quote (splits[3]);
        }
      g_strfreev (splits);

      sql ("DELETE FROM config_preferences"
           " WHERE config = %llu"
           " AND name = '%s';",
           config,
           quoted_name);

      sql_commit ();

      g_free (quoted_name);
      return 0;
    }

  sql_begin_immediate ();

  if (find_config_with_permission (config_id, &config, "modify_config"))
    {
      sql_rollback ();
      return -1;
    }
  if (config == 0)
    {
      sql_rollback ();
      return 3;
    }

  if (sql_int ("SELECT count(*) FROM tasks"
               " WHERE config = %llu AND hidden = 0;",
               config))
    {
      sql_rollback ();
      return 1;
    }

  ret = modify_config_preference (config, nvt, name, value_64);
  if (ret)
    {
      sql_rollback ();
      return ret;
    }

  sql_commit ();
  return 0;
}

/**
 * @brief Set the name, comment and scanner of a config.
 *
 * @param[in]  config_id    Config.
 * @param[in]  name         New name, not updated if NULL.
 * @param[in]  comment      New comment, not updated if NULL.
 * @param[in]  scanner_id   UUID of new scanner, not updated if NULL.
 *
 * @return 0 success, 1 config with new name exists already, 2 scanner doesn't
 *         exist, 3 modification not allowed while config is in use, 4 failed to
 *         find config, -1 error.
 */
int
manage_set_config (const gchar *config_id, const char*name, const char *comment,
                   const char *scanner_id)
{
  config_t config;

  assert (current_credentials.uuid);

  sql_begin_immediate ();

  if (find_config_with_permission (config_id, &config, "modify_config"))
    {
      sql_rollback ();
      return -1;
    }
  if (config == 0)
    {
      sql_rollback ();
      return 4;
    }

  if (name)
    {
      gchar *quoted_name;
      if (resource_with_name_exists (name, "config", config))
        {
          sql_rollback ();
          return 1;
        }
      quoted_name = sql_quote (name);
      sql ("UPDATE configs SET name = '%s', modification_time = m_now ()"
           " WHERE id = %llu;", quoted_name, config);
      g_free (quoted_name);
    }
  if (comment)
    {
      gchar *quoted_comment;
      quoted_comment = sql_quote (comment);
      sql ("UPDATE configs SET comment = '%s', modification_time = m_now ()"
           " WHERE id = %llu;", quoted_comment, config);
      g_free (quoted_comment);
    }
  if (scanner_id)
    {
      if (config_in_use (config))
        {
          sql_rollback ();
          return 3;
        }
      scanner_t scanner = 0;

      if (find_scanner_with_permission (scanner_id, &scanner, "get_scanners")
          || scanner == 0)
        {
          sql_rollback ();
          return 2;
        }
      sql ("UPDATE configs SET scanner = %llu, modification_time = m_now ()"
           " WHERE id = %llu;", scanner, config);
    }
  sql_commit ();
  return 0;
}

/**
<<<<<<< HEAD
 * @brief Check whether a family is "whole-only".
 *
 * @param[in]  family         Family name.
 *
 * @return 1 if whole-only, else 0.
 */
int
family_whole_only (const gchar *family)
{
  static const gchar *wholes[] = FAMILIES_WHOLE_ONLY;

  for (const gchar **whole = wholes; *whole; whole++)
    if (strcmp (*whole, family) == 0)
      return 1;
  return 0;
=======
 * @brief Get whether a config selects every NVT in a given family.
 *
 * @param[in]  config      Config.
 * @param[in]  family      Family name.
 *
 * @return 0 no, 1 yes, -1 error.
 */
int
config_family_entire_and_growing (config_t config, const char* family)
{
  char *selector;
  int ret;

  if (config == 0)
    return 0;

  selector = config_nvt_selector (config);
  if (selector == NULL)
    {
      /* The config should always have a selector. */
      return -1;
    }

  ret = nvt_selector_entire_and_growing (selector,
                                         family,
                                         config_families_growing (config));
  free (selector);

  return ret;
>>>>>>> 5f8b6cfc
}

/**
 * @brief Set the NVT's selected for a single family of a config.
 *
 * @param[in]  config_id      Config.
 * @param[in]  family         Family name.
 * @param[in]  selected_nvts  NVT's.
 *
 * @return 0 success, 1 config in use, 2 failed to find config, 3 whole-only
 *         family, -1 error.
 */
int
manage_set_config_nvts (const gchar *config_id, const char* family,
                        GPtrArray* selected_nvts)
{
  config_t config;
  char *selector;
  gchar *quoted_family, *quoted_selector;
  int new_nvt_count = 0, old_nvt_count;

  if (family_whole_only (family))
    return 3;

  sql_begin_immediate ();

  if (find_config_with_permission (config_id, &config, "modify_config"))
    {
      sql_rollback ();
      return -1;
    }
  if (config == 0)
    {
      sql_rollback ();
      return 2;
    }

  if (sql_int ("SELECT count(*) FROM tasks"
               " WHERE config = %llu AND hidden = 0;",
               config))
    {
      sql_rollback ();
      return 1;
    }

  quoted_family = sql_quote (family);

  selector = config_nvt_selector (config);
  if (selector == NULL)
    {
      /* The config should always have a selector. */
      g_free (quoted_family);
      return -1;
    }

  quoted_selector = sql_quote (selector);

  /* If the family is growing, then exclude all no's, otherwise the family
   * is static, so include all yes's. */

  if (nvt_selector_family_growing (selector,
                                   family,
                                   config_families_growing (config)))
    {
      iterator_t nvts;

      old_nvt_count = nvt_selector_nvt_count (selector, family, 1);

      free (selector);

      /* Clear any NVT selectors for this family from the config. */

      if (strcmp (quoted_selector, MANAGE_NVT_SELECTOR_UUID_ALL))
        sql ("DELETE FROM nvt_selectors"
             " WHERE name = '%s'"
             " AND type = " G_STRINGIFY (NVT_SELECTOR_TYPE_NVT)
             " AND family = '%s';",
             quoted_selector,
             quoted_family);

      /* Exclude all no's. */

      new_nvt_count = family_nvt_count (family);

      init_nvt_iterator (&nvts, (nvt_t) 0, config, family, NULL, 1, NULL);
      while (next (&nvts))
        {
          const char *oid = nvt_iterator_oid (&nvts);
          gchar *quoted_oid;

          if (member (selected_nvts, oid)) continue;

          quoted_oid = sql_quote (oid);
          sql ("INSERT INTO nvt_selectors"
               " (name, exclude, type, family_or_nvt, family)"
               " VALUES ('%s', 1, "
               G_STRINGIFY (NVT_SELECTOR_TYPE_NVT)
               ", '%s', '%s');",
               quoted_selector,
               quoted_oid,
               quoted_family);
          g_free (quoted_oid);

          new_nvt_count--;
        }
      cleanup_iterator (&nvts);
    }
  else
    {
      old_nvt_count = nvt_selector_nvt_count (selector, family, 0);

      free (selector);

      /* Clear any NVT selectors for this family from the config. */

      if (strcmp (quoted_selector, MANAGE_NVT_SELECTOR_UUID_ALL))
        sql ("DELETE FROM nvt_selectors"
             " WHERE name = '%s'"
             " AND type = " G_STRINGIFY (NVT_SELECTOR_TYPE_NVT)
             " AND family = '%s';",
             quoted_selector,
             quoted_family);

      /* Include all yes's. */

      if (selected_nvts)
        {
          gchar *nvt;
          new_nvt_count = 0;

          while ((nvt = (gchar*) g_ptr_array_index (selected_nvts,
                                                    new_nvt_count)))
            {
              gchar *quoted_nvt = sql_quote (nvt);
              sql ("INSERT INTO nvt_selectors"
                   " (name, exclude, type, family_or_nvt, family)"
                   " VALUES ('%s', 0, "
                   G_STRINGIFY (NVT_SELECTOR_TYPE_NVT)
                   ", '%s', '%s');",
                   quoted_selector,
                   quoted_nvt,
                   quoted_family);
              g_free (quoted_nvt);
              new_nvt_count++;
            }
        }
    }

  /* Update the cached config info. */

  sql ("UPDATE configs SET family_count = family_count + %i,"
       " nvt_count = nvt_count - %i + %i,"
       " modification_time = m_now ()"
       " WHERE id = %llu;",
       old_nvt_count == 0
        ? (new_nvt_count == 0 ? 0 : 1)
        : (new_nvt_count == 0 ? -1 : 0),
       old_nvt_count,
       MAX (new_nvt_count, 0),
       config);

  sql_commit ();

  g_free (quoted_family);
  g_free (quoted_selector);
  return 0;
}

/**
 * @brief Switch between constraining and generating representation.
 *
 * It's up to the caller to start and end a transaction.
 *
 * @param[in]  config        Config name.
 * @param[in]  constraining  1 families currently growing, 0 families currently
 *                           static.
 *
 * @return 0 success, -1 error.
 */
static int
switch_representation (config_t config, int constraining)
{
  char* selector;
  gchar *quoted_selector;

  selector = config_nvt_selector (config);
  if (selector == NULL)
    return -1;
  quoted_selector = sql_quote (selector);

  if (constraining)
    {
      iterator_t families;

      /* Currently constraining the universe. */

      /* Remove the all selector. */

      nvt_selector_remove_selector (quoted_selector,
                                    NULL,
                                    NVT_SELECTOR_TYPE_ALL);

      /* Convert each family. */

      init_family_iterator (&families, 0, NULL, 1);
      while (next (&families))
        {
          const char *family = family_iterator_name (&families);
          if (family)
            {
              gchar *quoted_family = sql_quote (family);
              if (nvt_selector_family_growing (selector, family, 1))
                /* Add a family include. */
                nvt_selector_add (quoted_selector,
                                  quoted_family,
                                  NULL,
                                  0);
              else
                /* Remove the family exclude. */
                nvt_selector_remove_selector (quoted_selector,
                                              quoted_family,
                                              NVT_SELECTOR_TYPE_FAMILY);
              g_free (quoted_family);
            }
        }
      cleanup_iterator (&families);

      /* Update the cached config info. */

      sql ("UPDATE configs SET families_growing = 0 WHERE id = %llu;",
           config);
    }
  else
    {
      iterator_t families;

      /* Currently generating from empty. */

      /* Add the all selector. */

      sql ("INSERT INTO nvt_selectors"
           " (name, exclude, type, family_or_nvt)"
           " VALUES ('%s', 0, 0, 0);",
           quoted_selector);

      /* Convert each family. */

      init_family_iterator (&families, 0, NULL, 1);
      while (next (&families))
        {
          const char *family = family_iterator_name (&families);
          if (family)
            {
              gchar *quoted_family = sql_quote (family);
              if (nvt_selector_family_growing (selector, family, 0))
                /* Remove the family include. */
                nvt_selector_remove_selector (quoted_selector,
                                              quoted_family,
                                              NVT_SELECTOR_TYPE_FAMILY);
              else
                /* Add a family exclude. */
                nvt_selector_add (quoted_selector,
                                  quoted_family,
                                  NULL,
                                  1);
              g_free (quoted_family);
            }
        }
      cleanup_iterator (&families);

      /* Update the cached config info. */

      sql ("UPDATE configs SET families_growing = 1 WHERE id = %llu;",
           config);
    }

  free (selector);
  g_free (quoted_selector);
  return 0;
}

/**
 * @brief Initialise a config task iterator.
 *
 * Iterate over all tasks that use the config.
 *
 * @param[in]  iterator   Iterator.
 * @param[in]  config     Config.
 * @param[in]  ascending  Whether to sort ascending or descending.
 */
void
init_config_task_iterator (iterator_t* iterator, config_t config,
                           int ascending)
{
  gchar *available, *with_clause;
  get_data_t get;
  array_t *permissions;

  assert (config);

  get.trash = 0;
  permissions = make_array ();
  array_add (permissions, g_strdup ("get_tasks"));
  available = acl_where_owned ("task", &get, 1, "any", 0, permissions,
                               &with_clause);
  array_free (permissions);

  init_iterator (iterator,
                 "%s"
                 " SELECT name, uuid, %s FROM tasks"
                 " WHERE config = %llu"
                 " AND hidden = 0"
                 " ORDER BY name %s;",
                 with_clause ? with_clause : "",
                 available,
                 config,
                 ascending ? "ASC" : "DESC");

  g_free (with_clause);
  g_free (available);
}

/**
 * @brief Get the name from a config_task iterator.
 *
 * @param[in]  iterator  Iterator.
 *
 * @return Name, or NULL if iteration is complete.  Freed by
 *         cleanup_iterator.
 */
DEF_ACCESS (config_task_iterator_name, 0);

/**
 * @brief Get the UUID from a config_task iterator.
 *
 * @param[in]  iterator  Iterator.
 *
 * @return UUID, or NULL if iteration is complete.  Freed by
 *         cleanup_iterator.
 */
DEF_ACCESS (config_task_iterator_uuid, 1);

/**
 * @brief Get the read permission status from a GET iterator.
 *
 * @param[in]  iterator  Iterator.
 *
 * @return 1 if may read, else 0.
 */
int
config_task_iterator_readable (iterator_t* iterator)
{
  if (iterator->done) return 0;
  return iterator_int (iterator, 2);
}

/**
 * @brief Initialise a config timeout iterator.
 *
 * Iterate over all timeout preferences of NVTs that have timeouts.
 *
 * @param[in]  iterator   Iterator.
 * @param[in]  config     Config.
 */
void
init_config_timeout_iterator (iterator_t* iterator, config_t config)
{
  init_iterator (iterator,
                 "SELECT name, substr (name, 9),"
                 "       (SELECT name FROM nvts"
                 "        WHERE oid = substr (config_preferences.name, 9)),"
                 "       value"
                 " FROM config_preferences"
                 " WHERE config = %llu"
                 " AND substr (name, 1, 8) = 'timeout.'"
                 /* Ensure that the NVT pref comes first, in case an
                  * error in the GSA added the NVT pref as a Scanner
                  * pref. */
                 " ORDER BY type",
                 config);
}

/**
 * @brief Get the NVT OID from a config timeout iterator.
 *
 * @param[in]  iterator  Iterator.
 *
 * @return NVT OID, or NULL if iteration is complete.  Freed by
 *         cleanup_iterator.
 */
DEF_ACCESS (config_timeout_iterator_oid, 1);

/**
 * @brief Get the NVT OID from a config timeout iterator.
 *
 * @param[in]  iterator  Iterator.
 *
 * @return NVT OID, or NULL if iteration is complete.  Freed by
 *         cleanup_iterator.
 */
DEF_ACCESS (config_timeout_iterator_nvt_name, 2);

/**
 * @brief Get the value from a config timeout iterator.
 *
 * @param[in]  iterator  Iterator.
 *
 * @return Timeout value, or NULL if iteration is complete.  Freed by
 *         cleanup_iterator.
 */
DEF_ACCESS (config_timeout_iterator_value, 3);

/**
 * @brief Update or optionally insert a NVT preference.
 *
 * @param[in]  config_id        UUID of the config to set the preference in
 * @param[in]  type             Type of the preference, e.g. "PLUGINS_PREFS"
 * @param[in]  preference_name  Full name of the preference
 * @param[in]  new_value        The new value to set
 * @param[in]  insert           Whether to insert the preference if missing
 */
void
update_config_preference (const char *config_id,
                          const char *type,
                          const char *preference_name,
                          const char *new_value,
                          gboolean insert)
{
  gchar *quoted_config_id = sql_quote (config_id);
  gchar *quoted_type = sql_quote (type);
  gchar *quoted_name = sql_quote (preference_name);
  gchar *quoted_value = sql_quote (new_value);

  if (sql_int ("SELECT count (*) FROM config_preferences"
               " WHERE config = (SELECT id FROM configs WHERE uuid = '%s')"
               "   AND type = '%s'"
               "   AND name = '%s';",
               quoted_config_id, quoted_type, quoted_name) == 0)
    {
      if (insert)
        {
          sql ("INSERT INTO config_preferences (config, type, name, value)"
               " VALUES ((SELECT id FROM configs WHERE uuid = '%s'),"
               "         '%s', '%s', '%s');",
               quoted_config_id, quoted_type, quoted_name, quoted_value);
        }
    }
  else
    {
      sql ("UPDATE config_preferences SET value = '%s'"
           " WHERE config = (SELECT id FROM configs WHERE uuid = '%s')"
           "   AND type = '%s'"
           "   AND name = '%s';",
           quoted_value, quoted_config_id, quoted_type, quoted_name);
    }

  g_free (quoted_config_id);
  g_free (quoted_type);
  g_free (quoted_name);
  g_free (quoted_value);
}

/**
 * @brief Update the cached count and growing information in a config.
 *
 * It's up to the caller to organise a transaction.
 *
 * @param[in]  configs  Config to update.
 */
static void
update_config_cache (iterator_t *configs)
{
  const char *selector;
  gchar *quoted_selector, *quoted_name;
  int families_growing;

  if (config_iterator_type (configs) > 0)
    return;

  quoted_name = sql_quote (get_iterator_name (configs));
  selector = config_iterator_nvt_selector (configs);
  families_growing = nvt_selector_families_growing (selector);
  quoted_selector = sql_quote (selector);

  sql ("UPDATE configs"
       " SET family_count = %i, nvt_count = %i,"
       " families_growing = %i, nvts_growing = %i"
       " WHERE name = '%s';",
       nvt_selector_family_count (quoted_selector, families_growing),
       nvt_selector_nvt_count (quoted_selector, NULL, families_growing),
       families_growing,
       nvt_selector_nvts_growing_2 (quoted_selector, families_growing),
       quoted_name);

  g_free (quoted_name);
  g_free (quoted_selector);
}

/**
 * @brief Update the cached count and growing information in every config.
 *
 * Only consider configs for the current user.
 *
 * It's up to the caller to organise a transaction.
 *
 * @param[in]  config  Config to update.  0 for all.
 */
static void
update_config_caches (config_t config)
{
  iterator_t configs;

  init_user_config_iterator (&configs, config, 0, 1, NULL);
  while (next (&configs))
    update_config_cache (&configs);
  cleanup_iterator (&configs);
}

/**
 * @brief Update count and growing info in every config across all users.
 *
 * It's up to the caller to organise a transaction.
 */
void
update_all_config_caches ()
{
  static column_t select_columns[] = CONFIG_ITERATOR_COLUMNS;
  gchar *columns;
  iterator_t configs;

  columns = columns_build_select (select_columns);
  init_iterator (&configs, "SELECT %s FROM configs;", columns);
  g_free (columns);
  while (next (&configs))
    update_config_cache (&configs);
  cleanup_iterator (&configs);
}

/**
 * @brief Update count and growing info in config, without checking user.
 *
 * For use during initialisation.
 *
 * @param[in]  uuid  Config UUID.
 *
 * It's up to the caller to organise a transaction.
 */
void
update_config_cache_init (const char *uuid)
{
  static column_t select_columns[] = CONFIG_ITERATOR_COLUMNS;
  gchar *columns;
  iterator_t configs;

  columns = columns_build_select (select_columns);
  init_iterator (&configs,
                 "SELECT %s FROM configs WHERE uuid = '%s';",
                 columns,
                 uuid);
  g_free (columns);
  while (next (&configs))
    update_config_cache (&configs);
  cleanup_iterator (&configs);
}

/**
 * @brief Migrate old ownerless configs to the Feed Owner.
 */
void
migrate_predefined_configs ()
{
  sql ("UPDATE configs"
       " SET owner = (SELECT id FROM users"
       "              WHERE uuid = (SELECT value FROM settings"
       "                            WHERE uuid = '%s'))"
       " WHERE owner is NULL;",
       SETTING_UUID_FEED_IMPORT_OWNER);
}


/* Startup. */

/**
 * @brief Check if a config has been updated in the feed.
 *
 * @param[in]  path    Full path to config XML in feed.
 * @param[in]  config  Config.
 *
 * @return 1 if updated in feed, else 0.
 */
int
config_updated_in_feed (config_t config, const gchar *path)
{
  GStatBuf state;
  int last_config_update;

  last_config_update = sql_int ("SELECT modification_time FROM configs"
                                " WHERE id = %llu;",
                                config);

  if (g_stat (path, &state))
    {
      g_warning ("%s: Failed to stat feed config file: %s",
                 __func__,
                 strerror (errno));
      return 0;
    }

  if (state.st_mtime <= last_config_update)
    return 0;

  return 1;
}

/**
 * @brief Update a config from an XML file.
 *
 * @param[in]  config       Existing config.
 * @param[in]  type         New config type.
 * @param[in]  name         New name.
 * @param[in]  comment      New comment.
 * @param[in]  usage_type   New usage type.
 * @param[in]  all_selector  Whether to use "all" selector instead of selectors.
 * @param[in]  selectors     New NVT selectors.
 * @param[in]  preferences   New preferences.
 */
void
update_config (config_t config, const gchar *type, const gchar *name,
               const gchar *comment, const gchar *usage_type,
               int all_selector,
               const array_t* selectors /* nvt_selector_t. */,
               const array_t* preferences /* preference_t. */)
{
  gchar *quoted_name, *quoted_comment, *quoted_type, *actual_usage_type;

  sql_begin_immediate ();

  if (usage_type && strcasecmp (usage_type, "policy") == 0)
    actual_usage_type = "policy";
  else
    actual_usage_type = "scan";

  quoted_name = sql_quote (name);
  quoted_comment = sql_quote (comment ? comment : "");
  quoted_type = sql_quote (type);
  sql ("UPDATE configs"
       " SET name = '%s', comment = '%s', type = '%s', usage_type = '%s',"
       " predefined = 1, modification_time = m_now ()"
       " WHERE id = %llu;",
       quoted_name,
       quoted_comment,
       quoted_type,
       actual_usage_type,
       config);
  g_free (quoted_name);
  g_free (quoted_comment);
  g_free (quoted_type);

  /* Replace the NVT selectors. */

  if (type == NULL || strcmp (type, "0") == 0)
    {
      char *selector_uuid;

      if (all_selector)
        selector_uuid = NULL;
      else
        {
          selector_uuid = gvm_uuid_make ();
          if (selector_uuid == NULL)
            {
              g_warning ("%s: failed to allocate UUID", __func__);
              sql_rollback ();
              return;
            }
        }

      sql ("DELETE FROM nvt_selectors"
           " WHERE name != '" MANAGE_NVT_SELECTOR_UUID_ALL "'"
           " AND name = (SELECT nvt_selector FROM configs"
           "             WHERE id = %llu);",
           config);

      sql ("UPDATE configs SET nvt_selector = '%s' WHERE id = %llu;",
           selector_uuid ? selector_uuid : MANAGE_NVT_SELECTOR_UUID_ALL,
           config);

      if (selector_uuid && insert_nvt_selectors (selector_uuid, selectors, 0))
        {
          g_warning ("%s: Error in feed config NVT selector", __func__);
          free (selector_uuid);
          sql_rollback ();
          return;
        }

      free (selector_uuid);
    }

  /* Replace the preferences. */

  sql ("DELETE FROM config_preferences WHERE config = %llu;", config);
  if (config_insert_preferences (config, preferences, type))
    {
      g_warning ("%s: Error in feed config preference", __func__);
      sql_rollback ();
      return;
    }

  sql_commit ();
}

/**
 * @brief Check configs, for startup.
 */
void
check_db_configs ()
{
  migrate_predefined_configs ();

  if (sync_configs_with_feed ())
    g_warning ("%s: Failed to sync configs with feed", __func__);

  /* Warn about feed resources in the trash. */
  if (sql_int ("SELECT EXISTS (SELECT * FROM configs_trash"
               "               WHERE predefined = 1);"))
    {
      g_warning ("%s: There are feed configs/policies in the trash."
                 " These will be excluded from the sync.",
                 __func__);
    }
}<|MERGE_RESOLUTION|>--- conflicted
+++ resolved
@@ -4224,7 +4224,6 @@
 }
 
 /**
-<<<<<<< HEAD
  * @brief Check whether a family is "whole-only".
  *
  * @param[in]  family         Family name.
@@ -4240,7 +4239,9 @@
     if (strcmp (*whole, family) == 0)
       return 1;
   return 0;
-=======
+}
+
+/**
  * @brief Get whether a config selects every NVT in a given family.
  *
  * @param[in]  config      Config.
@@ -4270,7 +4271,6 @@
   free (selector);
 
   return ret;
->>>>>>> 5f8b6cfc
 }
 
 /**
