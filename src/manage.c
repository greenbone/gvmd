--- conflicted
+++ resolved
@@ -2474,11 +2474,7 @@
 
   if (empty) {
     if (error)
-<<<<<<< HEAD
-      *error = g_strdup ("Exiting because VT list is empty");
-=======
       *error = g_strdup ("Exiting because VT list is empty (e.g. feed not synced yet)");
->>>>>>> 47d219ea
     g_slist_free_full (osp_targets, (GDestroyNotify) osp_target_free);
     // Credentials are freed with target
     g_slist_free_full (vts, (GDestroyNotify) osp_vt_single_free);
