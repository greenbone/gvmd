--- conflicted
+++ resolved
@@ -16,11 +16,8 @@
 
 ### Changed
 - Update SCAP and CERT feed info in sync scripts [#810](https://github.com/greenbone/gvmd/pull/810)
-<<<<<<< HEAD
+- Extend GMP API for nvt object to carry a explicit solution element [#849](https://github.com/greenbone/gvmd/pull/849)
 - Extend command line options for managing scanners [#866](https://github.com/greenbone/gvmd/pull/866)
-=======
-- Extend GMP API for nvt object to carry a explicit solution element [#849](https://github.com/greenbone/gvmd/pull/849)
->>>>>>> 3610610b
 
 ### Fixed
 - Add NULL check in nvts_feed_version_epoch [#768](https://github.com/greenbone/gvmd/pull/768)
