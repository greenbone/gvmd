# Changelog

All notable changes to this project will be documented in this file.

The format is based on [Keep a Changelog](https://keepachangelog.com/en/1.0.0/).

## [21.10] (unreleased)

### Added
- Add a new modification_time column to reports [#1513](https://github.com/greenbone/gvmd/pull/1513), [#1519](https://github.com/greenbone/gvmd/pull/1519), [#1590](https://github.com/greenbone/gvmd/pull/1590)
- Add basic Sentry integration and logging [#1550](https://github.com/greenbone/gvmd/pull/1550)
- Add GMP get_license and modify_license [#1642](https://github.com/greenbone/gvmd/pull/1642)

### Changed
- Use pg-gvm extension for C PostgreSQL functions [#1400](https://github.com/greenbone/gvmd/pull/1400), [#1453](https://github.com/greenbone/gvmd/pull/1453)
- Change report timestamp filter and iterator columns [#1512](https://github.com/greenbone/gvmd/pull/1512)
- Rename the date column of reports to creation_time [#1520](https://github.com/greenbone/gvmd/pull/1520)

### Fixed
- Improve VT version handling for CVE & OVAL results [#1496](https://github.com/greenbone/gvmd/pull/1496)
- Fix migration to DB version 242 from gvmd 20.08 [#1498](https://github.com/greenbone/gvmd/pull/1498)
- Update subject alternative name in certificate generation [#1503](https://github.com/greenbone/gvmd/pull/1503)

### Removed
- Remove Network Source Interface from gvmd [#1511](https://github.com/greenbone/gvmd/pull/1511)
- Removed OVAL definitions from gvmd [#1525](https://github.com/greenbone/gvmd/pull/1525)
- Removed OVAL definitions from GMP and gvmd documentation [1551](https://github.com/greenbone/gvmd/pull/1551)
- Removed the Business Process Map from gvmd [1627](https://github.com/greenbone/gvmd/pull/1627)
- Removed ifaces element from users [#1676](https://github.com/greenbone/gvmd/pull/1676)

[Unreleased]: https://github.com/greenbone/gvmd/compare/gvmd-21.04...master

## [21.4.4] (unreleased)
### Added
- Add --rebuild-gvmd-data command line option [#1680](https://github.com/greenbone/gvmd/pull/1680) [#1683](https://github.com/greenbone/gvmd/pull/1683)

### Changed
### Deprecated
### Removed
### Fixed
- Fix resume task. [#1679](https://github.com/greenbone/gvmd/pull/1679)
<<<<<<< HEAD
- Fix import of report results / errors without host [#1687](https://github.com/greenbone/gvmd/pull/1687)

=======
- Added a dedicated error message for the create ticket dialogue when the create permission permission is missing [#1686](https://github.com/greenbone/gvmd/pull/1686)
>>>>>>> 5f13ef5f

[Unreleased]: https://github.com/greenbone/gvmd/compare/v21.4.3...HEAD


## [21.4.3] - 2021-08-03
### Fixed
- Fix sending prefs for whole, growing VT families [#1603](https://github.com/greenbone/gvmd/pull/1603)
- Add trash columns for target "elevate" credential [#1636](https://github.com/greenbone/gvmd/pull/1636)

[21.4.3]: https://github.com/greenbone/gvmd/compare/v21.4.2...gvmd-21.04

## [21.4.2] - 2021-06-28
### Fixed
- Amended Test, if the ssh elevate credential is different from the ssh credential [#1586](https://github.com/greenbone/gvmd/pull/1586)
- Added the missing GMP documentation for the ssh elevate credential [#1591](https://github.com/greenbone/gvmd/pull/1591)

[21.4.2]: https://github.com/greenbone/gvmd/compare/v21.4.1...v21.4.2

## [21.4.1] - 2021-06-23

### Added
- Add NVT tag "deprecated" [#1536](https://github.com/greenbone/gvmd/pull/1536)
- Extend GMP for new privilege escalation credential [#1535](https://github.com/greenbone/gvmd/pull/1535)
- Include new ssh elevate (escalation) credential in OSP request [#1539](https://github.com/greenbone/gvmd/pull/1539)
- Add test if the ssh elevate credential is different from the ssh credential [#1582](https://github.com/greenbone/gvmd/pull/1582)

### Changed
- Update default log config [#1501](https://github.com/greenbone/gvmd/pull/1501)

### Fixed
- Improve VT version handling for CVE & OVAL results [#1496](https://github.com/greenbone/gvmd/pull/1496)
- Fix migration to DB version 242 from gvmd 20.08 [#1498](https://github.com/greenbone/gvmd/pull/1498)
- Update subject alternative name in certificate generation [#1503](https://github.com/greenbone/gvmd/pull/1503)
- Fix whole-only config family selection [#1517](https://github.com/greenbone/gvmd/pull/1517)
- Migrate GMP Scanners to OSP Sensors [#1533](https://github.com/greenbone/gvmd/pull/1533)
- Solved a peformance problem for tasks after scanning lots of hosts [#1567](https://github.com/greenbone/gvmd/pull/1567)

[21.4.1]: https://github.com/greenbone/gvmd/compare/v21.4.0...v21.4.1

## [21.4.0] (2021-04-16)

### Added
- Extend GMP for extended severities [#1326](https://github.com/greenbone/gvmd/pull/1326) [#1329](https://github.com/greenbone/gvmd/pull/1329) [#1359](https://github.com/greenbone/gvmd/pull/1359) [#1371](https://github.com/greenbone/gvmd/pull/1371) [#1477](https://github.com/greenbone/gvmd/pull/1477) [#1488](https://github.com/greenbone/gvmd/pull/1488)
- Parameter `--db-user` to set a database user [#1327](https://github.com/greenbone/gvmd/pull/1327)
- Add `allow_simultaneous_ips` field for targets [#1346](https://github.com/greenbone/gvmd/pull/1346) [#1396](https://github.com/greenbone/gvmd/pull/1396)
- Speed up GET_VULNS [#1354](https://github.com/greenbone/gvmd/pull/1354) [#1355](https://github.com/greenbone/gvmd/pull/1354)
- Speed up result counting iterator [#1358](https://github.com/greenbone/gvmd/pull/1358) [#1361](https://github.com/greenbone/gvmd/pull/1361)
- Speed up result iterator [#1370](https://github.com/greenbone/gvmd/pull/1358) [#1361](https://github.com/greenbone/gvmd/pull/1370)
- Improve GMP docs around users [#1363](https://github.com/greenbone/gvmd/pull/1363)
- Cache report counts when Dynamic Severity is enabled [#1389](https://github.com/greenbone/gvmd/pull/1389)
- Detection entry detection while importing reports [#1405](https://github.com/greenbone/gvmd/pull/1405)

### Changed
- Move EXE credential generation to a Python script [#1260](https://github.com/greenbone/gvmd/pull/1260) [#1262](https://github.com/greenbone/gvmd/pull/1262)
- Clarify documentation for --scan-host parameter [#1277](https://github.com/greenbone/gvmd/pull/1277)
- In result iterator access severity directly if possible [#1321](https://github.com/greenbone/gvmd/pull/1321)
- Change SCAP and CERT data to use "severity" consistently [#1333](https://github.com/greenbone/gvmd/pull/1333) [#1357](https://github.com/greenbone/gvmd/pull/1357) [#1365](https://github.com/greenbone/gvmd/pull/1365) [#1457](https://github.com/greenbone/gvmd/pull/1457) [#1476](https://github.com/greenbone/gvmd/pull/1476)
- Expect report format scripts to exit with code 0 [#1383](https://github.com/greenbone/gvmd/pull/1383)
- Send entire families to ospd-openvas using VT_GROUP [#1384](https://github.com/greenbone/gvmd/pull/1384)
- Limit "whole-only" config families to "growing" and "every nvt" [#1386](https://github.com/greenbone/gvmd/pull/1386)
- Access current user with an SQL function [#1399](https://github.com/greenbone/gvmd/pull/1399)
- Refactor modify_config, allowing multiple simultaneous changes [#1404](https://github.com/greenbone/gvmd/pull/1404)
- Add retry on a deadlock within sql#sql [#1460](https://github.com/greenbone/gvmd/pull/1460)
- Don't require report format plugin for XML report [#1466](https://github.com/greenbone/gvmd/pull/1466)
- Wording of `Rebuilding NVTs because integrity check failed` [1475](https://github.com/greenbone/gvmd/pull/1475)

### Fixed
- Use GMP version with leading zero for feed dirs [#1287](https://github.com/greenbone/gvmd/pull/1287)
- Check db version before creating SQL functions [#1304](https://github.com/greenbone/gvmd/pull/1304)
- Fix severity_in_level SQL function [#1312](https://github.com/greenbone/gvmd/pull/1312)
- Fix and simplify SecInfo migration [#1331](https://github.com/greenbone/gvmd/pull/1331)
- Prevent CPE/NVD_ID from being "(null)" [#1369](https://github.com/greenbone/gvmd/pull/1369)
- Check DB versions before CERT severity updates [#1376](https://github.com/greenbone/gvmd/pull/1376)
- Add owner checks to report_count queries [#1397](https://github.com/greenbone/gvmd/pull/1397)

### Removed
- Remove solution element from VT tags [#886](https://github.com/greenbone/gvmd/pull/886)
- Drop GMP scanners [#1269](https://github.com/greenbone/gvmd/pull/1269)
- Reduce Severity Classes [#1285](https://github.com/greenbone/gvmd/pull/1285)
- Removed Severity Classes [#1288](https://github.com/greenbone/gvmd/pull/1288)
- Remove remaining use of "Severity Class" in where_levels_auto [#1311](https://github.com/greenbone/gvmd/pull/1311)
- Remove the functionality "autofp" (Auto False Positives) [#1300](https://github.com/greenbone/gvmd/pull/1300)
- Remove severity type "debug" [#1316](https://github.com/greenbone/gvmd/pull/1316)
- Remove element "threat" of element "notes" [#1324](https://github.com/greenbone/gvmd/pull/1324)

[21.4.0]: https://github.com/greenbone/gvmd/compare/gvmd-20.08...v21.4.0

## [20.8.4] - Unreleased
### Added
### Changed
* Changed defaults for installation locations [#1662](https://github.com/greenbone/gvmd/pull/1662) [#1665](https://github.com/greenbone/gvmd/pull/1665)
    * SYSCONFDIR is /etc by default now
    * LOCALSTATEDIR is /var by default now
    * GVM_RUN_DIR is /run/gvm by default now
    * OPENVAS_DEFAULT_SOCKET is /run/ospd/ospd-openvas.sock by default now
    * SYSTEMD_SERVICE_DIR is /lib/systemd/system by default now
    * Removed gvmd.default file and adjusted gvmd.service file accordingly
    * GVM_FEED_LOCK_PATH is /var/lib/gvm/feed-update.lock by default now

### Deprecated
### Removed
*  Remove BID from GMP documentation [#1673](https://github.com/greenbone/gvmd/pull/1673)

### Fixed
- Fixed the lack of the severities in the display of the applications [#1666](https://github.com/greenbone/gvmd/pull/1666)

[20.8.4]: https://github.com/greenbone/gvmd/compare/v20.8.3...gvmd-20.08


## [20.8.3] - 2021-08-03

### Added
- Add --optimize add-/cleanup-feed-permissions [#1612](https://github.com/greenbone/gvmd/pull/1612)

### Changed
- Use less report cache SQL when adding results [#1618](https://github.com/greenbone/gvmd/pull/1618)

### Fixed
- Solved a performance problem when filtering results by tags [#1579](https://github.com/greenbone/gvmd/pull/1579)
- Fix VTs hash check and add --dump-vt-verification
  [#1611](https://github.com/greenbone/gvmd/pull/1611)
  [#1629](https://github.com/greenbone/gvmd/pull/1629)
  [#1641](https://github.com/greenbone/gvmd/pull/1651)
  [#1643](https://github.com/greenbone/gvmd/pull/1643)
  [#1655](https://github.com/greenbone/gvmd/pull/1655)
- Fix memory errors in modify_permission [#1613](https://github.com/greenbone/gvmd/pull/1613)
- Fix sensor connection for performance reports on failure [#1633](https://github.com/greenbone/gvmd/pull/1633)
- Sort the "host" column by IPv4 address if possible [#1637](https://github.com/greenbone/gvmd/pull/1637)
- Fix for parse_iso_time_tz error with musl library [#1644](https://github.com/greenbone/gvmd/pull/1644)

[20.8.3]: https://github.com/greenbone/gvmd/compare/v20.8.2...gvmd-20.08

## [20.8.2] - 2021-06-23

### Added
- Add standard info elem fields for NVTs in get_info [#1426](https://github.com/greenbone/gvmd/pull/1426)
- Add --ldap-debug option [#1439](https://github.com/greenbone/gvmd/pull/1439)
- Try to install PostgreSQL extensions automatically [#1444](https://github.com/greenbone/gvmd/pull/1444) [#1483](https://github.com/greenbone/gvmd/pull/1483)
- Add auto retry on scanner connection lost during a running task [#1452](https://github.com/greenbone/gvmd/pull/1452)
- Add --feed-lock-timeout option [#1472](https://github.com/greenbone/gvmd/pull/1472)
- datetime parser for `%Y-%m-%dT%Hh%M` for keywords [1518](https://github.com/greenbone/gvmd/pull/1518)

### Changed
- Improve report counts performance [#1438](https://github.com/greenbone/gvmd/pull/1438)
- Clean up log config, add gvm-libs log domains [#1502](https://github.com/greenbone/gvmd/pull/1502)
- Sort missing severity as lowest value in GMP get [#1508](https://github.com/greenbone/gvmd/pull/1508)
- Use passwordbasedauthentication of gvm-libs instead of auth_utils [#1505](https://github.com/greenbone/gvmd/pull/1505)
- Set file permissions in greenbone-feed-sync [#1575](https://github.com/greenbone/gvmd/pull/1575)

### Fixed
- Also create owner WITH clause for single resources [#1406](https://github.com/greenbone/gvmd/pull/1406)
- Fix SQL escaping when adding VT references [#1429](https://github.com/greenbone/gvmd/pull/1429)
- Update report run status more consistently [#1434](https://github.com/greenbone/gvmd/pull/1434)
- Improve modify_override errors, fix no NVT case [#1435](https://github.com/greenbone/gvmd/pull/1435)
- Fix size calculation in `--optimize vacuum` [#1447](https://github.com/greenbone/gvmd/pull/1447)
- Fix report host end time check in CVE scans [#1462](https://github.com/greenbone/gvmd/pull/1462)
- Fix "not regexp ..." filters [#1482](https://github.com/greenbone/gvmd/pull/1482)
- Escape TLS certificate DNs that are invalid UTF-8 [#1486](https://github.com/greenbone/gvmd/pull/1486)
- Free alert get data in report_content_for_alert [#1526](https://github.com/greenbone/gvmd/pull/1526) 
- Fix erroneous freeing of ical timezone component [#1530](https://github.com/greenbone/gvmd/pull/1530)
- Fixed the sorting / filter by username functionality for remediation tickets [#1546](https://github.com/greenbone/gvmd/pull/1546)
- The alterable indicator is now copied when cloning a task [#1553](https://github.com/greenbone/gvmd/pull/1553)
- Fix stop resume feature. [#1568](https://github.com/greenbone/gvmd/pull/1568)

### Removed

[20.8.2]: https://github.com/greenbone/gvmd/compare/v20.8.1...gvmd-20.08

## [20.8.1] (2021-02-02)

### Added
- Added ability to enter Subject Alternative Names (SAN) when generating a CSR [#1246](https://github.com/greenbone/gvmd/pull/1246)
- Add filter term 'predefined' [#1263](https://github.com/greenbone/gvmd/pull/1263)
- Add missing elements in get_nvts and get_preferences GMP doc [#1307](https://github.com/greenbone/gvmd/pull/1307)
- Add command line options db-host and db-port [#1308](https://github.com/greenbone/gvmd/pull/1308)
- Add missing config and target to modify_task GMP doc [#1310](https://github.com/greenbone/gvmd/pull/1310)
- Add version for NVTs and CVEs in make_osp_result [#1335](https://github.com/greenbone/gvmd/pull/1335)
- Add check if gvmd data feed dir exists [#1360](https://github.com/greenbone/gvmd/pull/1360) [#1362](https://github.com/greenbone/gvmd/pull/1362)

### Changed
- Extended the output of invalid / missing --feed parameter given to greenbone-feed-sync [#1255](https://github.com/greenbone/gvmd/pull/1255)
- The xsltproc binary is now marked as mandatory [#1259](https://github.com/greenbone/gvmd/pull/1259)
- Check feed status without acquiring lock [#1266](https://github.com/greenbone/gvmd/pull/1266)
- Use timestamp in automatic sensor task names [#1390](https://github.com/greenbone/gvmd/pull/1390)
- Replace g_file_test with gvm-libs file tests [#1391](https://github.com/greenbone/gvmd/pull/1391)

### Fixed
- Add dummy functions to allow restoring old dumps [#1251](https://github.com/greenbone/gvmd/pull/1251)
- Fix delta sorting for unusual filter sort terms [#1249](https://github.com/greenbone/gvmd/pull/1249)
- Fix SCP alert authentication and logging [#1264](https://github.com/greenbone/gvmd/pull/1264)
- Set file mode creation mask for feed lock handling [#1265](https://github.com/greenbone/gvmd/pull/1265)
- Ignore min_qod when getting single results by UUID [#1276](http://github.com/greenbone/gvmd/pull/1276)
- Fix alternative options for radio type preferences when exporting a scan_config [#1278](http://github.com/greenbone/gvmd/pull/1278)
- Replace deprecated sys_siglist with strsignal [#1280](https://github.com/greenbone/gvmd/pull/1280)
- Copy instead of moving when migrating predefined report formats [#1286](https://github.com/greenbone/gvmd/pull/1286)
- Skip DB check in helpers when main process is running [#1291](https://github.com/greenbone/gvmd/pull/1291)
- Recreate vulns after sync [#1292](https://github.com/greenbone/gvmd/pull/1292)
- Add SecInfo case to alert check in MODIFY_FILTER [#1293](https://github.com/greenbone/gvmd/pull/1293)
- For radio prefs in GMP exclude value and include default [#1296](https://github.com/greenbone/gvmd/pull/1296)
- Add permission check on host in OS host count [#1301](https://github.com/greenbone/gvmd/pull/1301)
- Auto delete at the start of scheduling so it always runs [#1302](https://github.com/greenbone/gvmd/pull/1302)
- Fix create_credential for snmpv3. [#1305](https://github.com/greenbone/gvmd/pull/1305)
- Remove extra spaces when parsing report format param type [#1309](https://github.com/greenbone/gvmd/pull/1309)
- Correct arg to alert_uuid [#1313](https://github.com/greenbone/gvmd/pull/1313)
- Switch result filter column 'task' from task ID to name task name [#1317](https://github.com/greenbone/gvmd/pull/1317)
- Correct check of get_certificate_info return [#1318](https://github.com/greenbone/gvmd/pull/1318)
- Fix GMP doc text of `active` elem for notes and overrides [#1323](https://github.com/greenbone/gvmd/pull/1323)
- Move feed object in trash checks to startup [#1325](https://github.com/greenbone/gvmd/pull/1325)
- Do not inherit settings from deleted users [#1328](https://github.com/greenbone/gvmd/pull/1328)
- Delete TLS certificate sources when deleting users [#1334](https://github.com/greenbone/gvmd/pull/1334)
- Fix SQL errors in SCAP and CERT update [#1343](https://github.com/greenbone/gvmd/pull/1343)
- Always check for 'All' when deleting selectors [#1342](https://github.com/greenbone/gvmd/pull/1342)
- Account for -1 of orphans when deleting permission [#1345](https://github.com/greenbone/gvmd/pull/1345)
- Allow config to sync even if NVT family is not available [#1347](https://github.com/greenbone/gvmd/pull/1347)
- Check private key when modifying credential [#1351](https://github.com/greenbone/gvmd/pull/1351)
- Clean up hosts strings before using them [#1352](https://github.com/greenbone/gvmd/pull/1352)
- Improve SCP username and destination path handling [#1350](https://github.com/greenbone/gvmd/pull/1350)
- Fix response memory handling in handle_osp_scan [#1364](https://github.com/greenbone/gvmd/pull/1364)
- Allow config to sync even if NVT family is not available [#1366](https://github.com/greenbone/gvmd/pull/1366)
- Delete report format dirs last when deleting a user [#1368](https://github.com/greenbone/gvmd/pull/1368)
- Fix sorting in get_aggregates and its documentation [#1375](https://github.com/greenbone/gvmd/pull/1375)
- Improve "Failed to find..." messages [#1395](https://github.com/greenbone/gvmd/pull/1395)
- Memory handling in various occasions [#1417](https://github.com/greenbone/gvmd/pull/1417)

### Removed
- Remove DROP from vulns creation [#1281](http://github.com/greenbone/gvmd/pull/1281)

[20.8.1]: https://github.com/greenbone/gvmd/compare/v20.8.0...gvmd-20.8.1

## [20.8.0] (2020-08-11)

### Added
- Add setting "BPM Dashboard Configuration" [#764](https://github.com/greenbone/gvmd/pull/764)
- Faster SecInfo REF retrieval for GET_REPORTS [#793](https://github.com/greenbone/gvmd/pull/793)
- Improve performance of GET_REPORTS [#801](https://github.com/greenbone/gvmd/pull/801) [#811](https://github.com/greenbone/gvmd/pull/811) [#817](https://github.com/greenbone/gvmd/pull/817)
- Speed up the HELP 'brief' case [#807](https://github.com/greenbone/gvmd/pull/807)
- Faster startup [#826](https://github.com/greenbone/gvmd/pull/826)
- Add option --optimize migrate-relay-sensors [#827](https://github.com/greenbone/gvmd/pull/827)
- Add host_id filter for tls_certificates [#835](https://github.com/greenbone/gvmd/pull/835)
- Allow use of public key auth in SCP alert [#845](https://github.com/greenbone/gvmd/pull/845)
- Refuse to import config with missing NVT preference ID [#853](https://github.com/greenbone/gvmd/pull/853) [#860](https://github.com/greenbone/gvmd/pull/860)
- Add "Base" scan config [#862](https://github.com/greenbone/gvmd/pull/862)
- Add setting "BPM Data" [#915](https://github.com/greenbone/gvmd/pull/915)
- Automatically load predefined configs from the feed [#931](https://github.com/greenbone/gvmd/pull/931) [#933](https://github.com/greenbone/gvmd/pull/933) [#934](https://github.com/greenbone/gvmd/pull/934)
- Automatically load predefined port lists from the feed [#950](https://github.com/greenbone/gvmd/pull/950) [#952](https://github.com/greenbone/gvmd/pull/952)
- Automatically load predefined report formats from the feed [#968](https://github.com/greenbone/gvmd/pull/968) [#970](https://github.com/greenbone/gvmd/pull/970)
- Print UUIDs in --get-users when --verbose given [#991](https://github.com/greenbone/gvmd/pull/991)
- Add --get-roles [#992](https://github.com/greenbone/gvmd/pull/992)
- Add --rebuild [#998](https://github.com/greenbone/gvmd/pull/998)
- Lock a file around the NVT sync [#1002](https://github.com/greenbone/gvmd/pull/1002)
- Add a delay for re-requesting scan information via osp [#1012](https://github.com/greenbone/gvmd/pull/1012)
- Add --optimize option cleanup-result-encoding [#1013](https://github.com/greenbone/gvmd/pull/1013)
- Perform integrity check of VTs after updates [#1024](https://github.com/greenbone/gvmd/pull/1024) [#1035](https://github.com/greenbone/gvmd/pull/1035)
- Ensure path of listening UNIX socket exists [#1040](https://github.com/greenbone/gvmd/pull/1040)
- Add --rebuild-scap option [#1051](https://github.com/greenbone/gvmd/pull/1051)
- Stop current scheduling of task when permission denied [#1058](https://github.com/greenbone/gvmd/pull/1058)
- Trim malloc heap after updating cache [#1085](https://github.com/greenbone/gvmd/pull/1085)
- Handle QUEUED osp scan status. [#1113](https://github.com/greenbone/gvmd/pull/1113)
- Add time placeholders for SCP path [#1164](https://github.com/greenbone/gvmd/pull/1164)
- Expand detection information of results [#1182](https://github.com/greenbone/gvmd/pull/1182)
- Add filter columns for special NVT tags [#1199](https://github.com/greenbone/gvmd/pull/1199)
- Add currently_syncing for NVTs in GMP get_feeds [#1210](https://github.com/greenbone/gvmd/pull/1210)
- Add logging for ANALYZE at end of migration [#1211](https://github.com/greenbone/gvmd/pull/1211)
- Basic systemd, logrotate and config files have been added [#1240](https://github.com/greenbone/gvmd/pull/1240)

### Changed
- Update SCAP and CERT feed info in sync scripts [#810](https://github.com/greenbone/gvmd/pull/810)
- Extend command line options for managing scanners [#815](https://github.com/greenbone/gvmd/pull/815)
- Try authentication when verifying GMP scanners [#837](https://github.com/greenbone/gvmd/pull/837)
- Try importing private keys with libssh if GnuTLS fails [#841](https://github.com/greenbone/gvmd/pull/841)
- Extend GMP API for nvt object to carry a explicit solution element [#849](https://github.com/greenbone/gvmd/pull/849) [#1143](https://github.com/greenbone/gvmd/pull/1143)
- Allow resuming OSPd-based OpenVAS tasks [#869](https://github.com/greenbone/gvmd/pull/869)
- Require PostgreSQL 9.6 as a minimum [#872](https://github.com/greenbone/gvmd/pull/872)
- Speed up the SCAP sync [#875](https://github.com/greenbone/gvmd/pull/875) [#877](https://github.com/greenbone/gvmd/pull/877) [#879](https://github.com/greenbone/gvmd/pull/879) [#881](https://github.com/greenbone/gvmd/pull/881) [#883](https://github.com/greenbone/gvmd/pull/883) [#887](https://github.com/greenbone/gvmd/pull/887) [#889](https://github.com/greenbone/gvmd/pull/889) [#890](https://github.com/greenbone/gvmd/pull/890) [#891](https://github.com/greenbone/gvmd/pull/891) [#901](https://github.com/greenbone/gvmd/pull/901)
- Change rows of built-in default filters to -2 (use "Rows Per Page" setting) [#896](https://github.com/greenbone/gvmd/pull/896)
- Force NVT update in migrate_219_to_220 [#895](https://github.com/greenbone/gvmd/pull/895)
- Use temp tables to speed up migrate_213_to_214 [#911](https://github.com/greenbone/gvmd/pull/911)
- Allow "Start Task" alert method for SecInfo events [#960](https://github.com/greenbone/gvmd/pull/960)
- New Community Feed download URL in sync tools [#982](https://github.com/greenbone/gvmd/pull/982)
- Change setting UUID to correct length [#1018](https://github.com/greenbone/gvmd/pull/1018)
- Change licence to AGPL-3.0-or-later [#1026](https://github.com/greenbone/gvmd/pull/1026)
- Count only best OS matches for OS asset hosts [#1029](https://github.com/greenbone/gvmd/pull/1029)
- Clean up NVTs set to name in cleanup-result-nvts [#1039](https://github.com/greenbone/gvmd/pull/1039)
- Improve validation of note and override ports [#1045](https://github.com/greenbone/gvmd/pull/1045)
- The internal list of current Local Security Checks for the Auto-FP feature was updated [#1054](https://github.com/greenbone/gvmd/pull/1054)
- Simplify sync lockfile handling [#1059](https://github.com/greenbone/gvmd/pull/1059)
- Do not ignore empty hosts_allow and ifaces_allow [#1064](https://github.com/greenbone/gvmd/pull/1064)
- Reduce the memory cache of NVTs [#1076](https://github.com/greenbone/gvmd/pull/1076)
- Sync SCAP using a second schema [#1111](https://github.com/greenbone/gvmd/pull/1111)
- Use error variable in osp_get_vts_version(). [#1159](https://github.com/greenbone/gvmd/pull/1159)
- Include unknown preferences when uploading or syncing configs [#1005](https://github.com/greenbone/gvmd/pull/1005)
- Set the default OSPD unix socket path to /var/run/ospd/ospd.sock [#1238](https://github.com/greenbone/gvmd/pull/1238)
- The default OSPD unix path is now configurable [#1244](https://github.com/greenbone/gvmd/pull/1244)

### Fixed
- Add NULL check in nvts_feed_version_epoch [#768](https://github.com/greenbone/gvmd/pull/768)
- Faster counting in GET_REPORTS when ignoring pagination [#795](https://github.com/greenbone/gvmd/pull/795)
- Improve performance of GET_REPORTS [#797](https://github.com/greenbone/gvmd/pull/797)
- Consider results_trash when deleting users [#800](https://github.com/greenbone/gvmd/pull/800)
- Update to gvm-portnames-update to use new nomenclature [#802](https://github.com/greenbone/gvmd/pull/802)
- Escaping correctly the percent sign in sql statements  [#818](https://github.com/greenbone/gvmd/pull/818)
- Try to get NVT preferences by id in create_config [#821](https://github.com/greenbone/gvmd/pull/821)
- Remove incorrect duplicates from config preference migrator [#830](https://github.com/greenbone/gvmd/pull/830)
- Update config preferences after updating NVTs [#832](https://github.com/greenbone/gvmd/pull/832)
- Fix order of fingerprints in get_tls_certificates [#833](https://github.com/greenbone/gvmd/pull/833)
- Fix notes XML for lean reports [#836](https://github.com/greenbone/gvmd/pull/836)
- Fix asset host details insertion SQL [#839](https://github.com/greenbone/gvmd/pull/839)
- MODIFY_USER saves comment when COMMENT is empty [#838](https://github.com/greenbone/gvmd/pull/838)
- Prevent HOSTS_ORDERING from being '(null)' [#859](https://github.com/greenbone/gvmd/pull/859)
- Fix result diff generation to ignore white space in delta reports [#861](https://github.com/greenbone/gvmd/pull/861)
- Fix resource type checks for permissions [#863](https://github.com/greenbone/gvmd/pull/863)
- Fix result_nvt for new OSP and slave results [#865](https://github.com/greenbone/gvmd/pull/865)
- Fix preference ID in "Host Discovery" config [#867](https://github.com/greenbone/gvmd/pull/867)
- Fix SQL for tickets with overrides [#871](https://github.com/greenbone/gvmd/pull/871)
- Fix result_nvt for new OSP and slave results [#873](https://github.com/greenbone/gvmd/pull/873)
- Use right format specifier for merge_ovaldef version [#874](https://github.com/greenbone/gvmd/pull/874)
- Fix creation of "Super" permissions [#892](https://github.com/greenbone/gvmd/pull/892)
- Add tags used for result NVTs to update_nvti_cache [#916](https://github.com/greenbone/gvmd/pull/916)
- Apply usage_type of tasks in get_aggregates (9.0) [#912](https://github.com/greenbone/gvmd/pull/912)
- Add target's alive test method before starting a scan. [#947](https://github.com/greenbone/gvmd/pull/947)
- Set run status only after getting OSP-OpenVAS scan [#948](https://github.com/greenbone/gvmd/pull/948) [#951](https://github.com/greenbone/gvmd/pull/951)
- Fix get_system_reports for GMP scanners [#949](https://github.com/greenbone/gvmd/pull/949)
- Fix QoD handling in nvti cache and test_alert [#954](https://github.com/greenbone/gvmd/pull/954)
- Use stop_osp_task for SCANNER_TYPE_OSP_SENSOR [#955](https://github.com/greenbone/gvmd/pull/955)
- Add target's reverse_lookup_* options [#959](https://github.com/greenbone/gvmd/pull/959)
- Fix "Start Task" alerts by using alert owner [#957](https://github.com/greenbone/gvmd/pull/957)
- Fix Verinice ISM report format and update version [#962](https://github.com/greenbone/gvmd/pull/962)
- Always use details testing alerts with a report [#964](https://github.com/greenbone/gvmd/pull/964)
- Remove extra XML declaration in Anonymous XML [#965](https://github.com/greenbone/gvmd/pull/965)
- Fix SecInfo alert filter conditions [#971](https://github.com/greenbone/gvmd/pull/971)
- Accept expanded scheme OIDs in parse_osp_report [#984](https://github.com/greenbone/gvmd/pull/984)
- Fix SCAP update not finishing when CPEs are older [#986](https://github.com/greenbone/gvmd/pull/986)
- Move report format dirs when inheriting user [#989](https://github.com/greenbone/gvmd/pull/989)
- Delete report format dirs when deleting user [#993](https://github.com/greenbone/gvmd/pull/993)
- Put 'lean' back to 0 for GET_RESULTS [#1001](https://github.com/greenbone/gvmd/pull/1001)
- Improve handling of removed NVT prefs [#1003](https://github.com/greenbone/gvmd/pull/1003)
- Ensure parent exists when moving report format dir [#1019](https://github.com/greenbone/gvmd/pull/1019)
- Use nvti_qod instead of the old nvti_get_tag() [#1022](https://github.com/greenbone/gvmd/pull/1022)
- Remove active clause when filtering resources by tag [#1025](https://github.com/greenbone/gvmd/pull/1025)
- Add user limits on hosts and ifaces to OSP prefs [#1033](https://github.com/greenbone/gvmd/pull/1033)
- Fix order of tar options in gvm-lsc-deb-creator.sh [#1034](https://github.com/greenbone/gvmd/pull/1034)
- Fix handling of termination signals [#1034](https://github.com/greenbone/gvmd/pull/1034)
- Remove db init warning that no longer makes sense [#1044](https://github.com/greenbone/gvmd/pull/1044)
- Use correct elements to get task ID in wizards [#1004](https://github.com/greenbone/gvmd/pull/1004) [#1046](https://github.com/greenbone/gvmd/pull/1046)
- Use current row for iterator_null, instead of first row [#1047](https://github.com/greenbone/gvmd/pull/1047)
- Setup general task preferences to launch an osp openvas task. [#1055](https://github.com/greenbone/gvmd/pull/1055)
- Fix doc of get_tasks in GMP doc [#1066](https://github.com/greenbone/gvmd/pull/1066)
- Improve refs and error handling in NVTs update [#1067](https://github.com/greenbone/gvmd/pull/1067)
- Fix failure detection for xml_split command [#1074](https://github.com/greenbone/gvmd/pull/1074)
- Fix deletion of OVAL definition data [#1079](https://github.com/greenbone/gvmd/pull/1079)
- Fix feed lock in sync script [#1088](https://github.com/greenbone/gvmd/pull/1088)
- Handle removed CPEs and CVEs in SCAP sync [#1097](https://github.com/greenbone/gvmd/pull/1097)
- Fix NVTs list in CVE details [#1100](https://github.com/greenbone/gvmd/pull/1100)
- Fix handling of duplicate settings [#1106](https://github.com/greenbone/gvmd/pull/1106)
- Fix XML escaping in setting up GMP scans [#1122](https://github.com/greenbone/gvmd/pull/1122)
- Fix and simplify parse_iso_time and add tests [#1129](https://github.com/greenbone/gvmd/pull/1129)
- Fix gvm-manage-certs. [#1140](https://github.com/greenbone/gvmd/pull/1140)
- Fix CVE scanner and results handling [#1141](https://github.com/greenbone/gvmd/pull/1141)
- Remove user from tags when deleting user [#1161](https://github.com/greenbone/gvmd/pull/1161)
- Handle INTERRUPTED scans [#1146](https://github.com/greenbone/gvmd/pull/1146)
- Check hosts in MODIFY_OVERRIDE, as in CREATE_OVERRIDE [#1162](https://github.com/greenbone/gvmd/pull/1162)
- Preserve task "once" value [#1176](https://github.com/greenbone/gvmd/pull/1176)
- Check number of args to ensure period_offsets is 0 [#1175](https://github.com/greenbone/gvmd/pull/1175)
- Fix name handling when creating host assets [#1183](https://github.com/greenbone/gvmd/pull/1183) [#1214](https://github.com/greenbone/gvmd/pull/1214)
- Outdated references to "openvassd" have been updated to "openvas" [#1189](https://github.com/greenbone/gvmd/pull/1189)
- Quote identifiers in SQL functions using EXECUTE [#1192](https://github.com/greenbone/gvmd/pull/1192)
- Fix handling of interrupted tasks [#1207](https://github.com/greenbone/gvmd/pull/1207)
- Allow group access to lockfile and fix growing or empty timestamp [#1213](https://github.com/greenbone/gvmd/pull/1213)
- Ignore whitespace when checking for changed delta results [#1219](https://github.com/greenbone/gvmd/pull/1219)
- Check permissions when applying tag in filter [#1222](https://github.com/greenbone/gvmd/pull/1222)
- Add missing min_qod to FILTERS in GET_VULNS response [#1224](https://github.com/greenbone/gvmd/pull/1224)
- Improve EXE installer NSIS script generation [#1226](https://github.com/greenbone/gvmd/pull/1226)
- Add qod as name in results columns, for sorting [#1243](https://github.com/greenbone/gvmd/pull/1243)

### Removed
- Remove support for "All SecInfo": removal of "allinfo" for type in get_info [#790](https://github.com/greenbone/gvmd/pull/790)
- Removed tag_value() by using nvti_get_tag() [#825](https://github.com/greenbone/gvmd/pull/825)
- Remove support for "MODIFY_REPORT" GMP command [#823](https://github.com/greenbone/gvmd/pull/823)
- Remove 1.3.6.1.4.1.25623.1.0.90011 from Discovery config (9.0) [#847](https://github.com/greenbone/gvmd/pull/847)
- Removed migration tool "gvm-migrate-to-postgres" including the man page [#905](https://github.com/greenbone/gvmd/pull/905)
- Remove agents [#922](https://github.com/greenbone/gvmd/pull/922)
- Remove GMP COMMANDS [#923](https://github.com/greenbone/gvmd/pull/923)
- Remove unused port names facility [#1041](https://github.com/greenbone/gvmd/pull/1041)
- Add migrator to remove dead hosts [#1071](https://github.com/greenbone/gvmd/pull/1071)
- Remove classic schedules elements from GMP [#1116](https://github.com/greenbone/gvmd/pull/1116) [#1121](https://github.com/greenbone/gvmd/pull/1121)
- Remove parallel from target options. [#1119](https://github.com/greenbone/gvmd/pull/1119)
- Remove default port list from CREATE_TARGET [#1151](https://github.com/greenbone/gvmd/pull/1151)

[20.8.0]: https://github.com/greenbone/gvmd/compare/v9.0.0...v20.8.0

## [9.0.0] (2019-10-11)

### Added
- Added TLS certificates as a new resource type [#585](https://github.com/greenbone/gvmd/pull/585) [#663](https://github.com/greenbone/gvmd/pull/663) [#673](https://github.com/greenbone/gvmd/pull/673) [#674](https://github.com/greenbone/gvmd/pull/674) [#689](https://github.com/greenbone/gvmd/pull/689) [#695](https://github.com/greenbone/gvmd/pull/695) [#703](https://github.com/greenbone/gvmd/pull/703) [#728](https://github.com/greenbone/gvmd/pull/728) [#732](https://github.com/greenbone/gvmd/pull/732) [#750](https://github.com/greenbone/gvmd/pull/750) [#752](https://github.com/greenbone/gvmd/pull/752) [#775](https://github.com/greenbone/gvmd/pull/775) [#796](https://github.com/greenbone/gvmd/pull/796)
- Update NVTs via OSP [#392](https://github.com/greenbone/gvmd/pull/392) [#609](https://github.com/greenbone/gvmd/pull/609) [#626](https://github.com/greenbone/gvmd/pull/626) [#753](https://github.com/greenbone/gvmd/pull/753) [#766](https://github.com/greenbone/gvmd/pull/766)
- Handle addition of ID to NVT preferences. [#413](https://github.com/greenbone/gvmd/pull/413) [#744](https://github.com/greenbone/gvmd/pull/744)
- Add setting 'OMP Slave Check Period' [#491](https://github.com/greenbone/gvmd/pull/491)
- Document switching between releases when using PostgreSQL. [#563](https://github.com/greenbone/gvmd/pull/563)
- Cgreen based unit tests for gvmd has been added. [#579](https://github.com/greenbone/gvmd/pull/579)
- New usage_type property to distinguish normal scan tasks and configs from compliance audits and policies [#613](https://github.com/greenbone/gvmd/pull/613) [#625](https://github.com/greenbone/gvmd/pull/625) [#633](https://github.com/greenbone/gvmd/pull/633)
- Command cleanup-report-formats for --optimize option [#652](https://github.com/greenbone/gvmd/pull/652)
- Enable SecInfo alert checks [#670](https://github.com/greenbone/gvmd/pull/670)
- Add an explicit solution column to NVTs [#681](https://github.com/greenbone/gvmd/pull/681) [#702](https://github.com/greenbone/gvmd/pull/702) [#730](https://github.com/greenbone/gvmd/pull/730)
- Document container tasks in GMP doc [#688](https://github.com/greenbone/gvmd/pull/688)
- Add explicit columns for the NVT tags "summary", "insight", "detection", "impact" and "affected" [#719](https://github.com/greenbone/gvmd/pull/719) [#746](https://github.com/greenbone/gvmd/pull/746)
- Add lean option to GET_REPORTS [#745](https://github.com/greenbone/gvmd/pull/745)
- Add scanner relays and OSP sensor scanner type [#756](https://github.com/greenbone/gvmd/pull/756) [#759](https://github.com/greenbone/gvmd/pull/759)
- Add setting "BPM Data" [#914](https://github.com/greenbone/gvmd/pull/914)

### Changed
- Always convert iCalendar strings to use UTC. [#778](https://github.com/greenbone/gvmd/pull/778)
- Check if NVT preferences exist before inserting. [#406](https://github.com/greenbone/gvmd/pull/406)
- Raise minimum version for SQL functions. [#420](https://github.com/greenbone/gvmd/pull/420)
- Run OpenVAS scans via OSP instead of OTP. [#422](https://github.com/greenbone/gvmd/pull/422) [#584](https://github.com/greenbone/gvmd/pull/584) [#623](https://github.com/greenbone/gvmd/pull/623) [#636](https://github.com/greenbone/gvmd/pull/636) [#704](https://github.com/greenbone/gvmd/pull/704) [#729](https://github.com/greenbone/gvmd/pull/729)
- Request nvti_cache update only at very end of NVT update. [#426](https://github.com/greenbone/gvmd/pull/426)
- Consolidate NVT references into unified "refs" element. [#427](https://github.com/greenbone/gvmd/pull/427) [#739](https://github.com/greenbone/gvmd/pull/739)
- Update gvm-libs version requirements to v11.0. [#480](https://github.com/greenbone/gvmd/pull/480)
- Adjust to use new API for vt references. [#526](https://github.com/greenbone/gvmd/pull/526)
- Expect NVT sync script in bin directory. [#546](https://github.com/greenbone/gvmd/pull/546)
- Change internal handling of NVT XML to use nvti_t. [#562](https://github.com/greenbone/gvmd/pull/562)
- Change NVT references like CVEs and BID to general vt_refs. [#570](https://github.com/greenbone/gvmd/pull/570) [#574](https://github.com/greenbone/gvmd/pull/574) [#582](https://github.com/greenbone/gvmd/pull/582)
- Update SQLite to PostgreSQL migration script and documentation. [#581](https://github.com/greenbone/gvmd/pull/581) [#601](https://github.com/greenbone/gvmd/pull/601) [#604](https://github.com/greenbone/gvmd/pull/604) [#605](https://github.com/greenbone/gvmd/pull/605)
- Update result diff generation at delta reports [#650](https://github.com/greenbone/gvmd/pull/650)
- Check and create default permissions individually [#671](https://github.com/greenbone/gvmd/pull/671)
- Add -f arg to sendmail call in email alert [#676](https://github.com/greenbone/gvmd/pull/676) [#678](https://github.com/greenbone/gvmd/pull/678)
- Change get_tickets to use the status text for filtering. [#697](https://github.com/greenbone/gvmd/pull/697)
- Made checks to prevent duplicate user names stricter. [#708](https://github.com/greenbone/gvmd/pull/708) [#722](https://github.com/greenbone/gvmd/pull/722)
- Send delete command to ospd after stopping the task. [#710](https://github.com/greenbone/gvmd/pull/710)
- Check whether hosts are alive and have results when adding them in slave scans. [#717](https://github.com/greenbone/gvmd/pull/717) [#726](https://github.com/greenbone/gvmd/pull/726) [#731](https://github.com/greenbone/gvmd/pull/731) [#736](https://github.com/greenbone/gvmd/pull/736)
- Use explicit nvti timestamps [#725](https://github.com/greenbone/gvmd/pull/725)
- New columns Ports, Apps, Distance, and Auth in the CSV Hosts report format [#733](https://github.com/greenbone/gvmd/pull/733)
- The details attribute of GET_REPORTS now defaults to 0 [#747](https://github.com/greenbone/gvmd/pull/747)
- Incoming VT timestamps via OSP are now assumed to be seconds since epoch [#754](https://github.com/greenbone/gvmd/pull/754)
- Accelerate NVT feed update [#757](https://github.com/greenbone/gvmd/pull/757)
- Combine sync scripts and add GVMd data sync [#1155](https://github.com/greenbone/gvmd/pull/1155) [#1201](https://github.com/greenbone/gvmd/pull/1201)

### Fixed
- A PostgreSQL statement order issue [#611](https://github.com/greenbone/gvmd/issues/611) has been addressed [#642](https://github.com/greenbone/gvmd/pull/642)
- Fix iCalendar recurrence and timezone handling [#654](https://github.com/greenbone/gvmd/pull/654)
- Fix issues with some scheduled tasks by using iCalendar more instead of old period fields [#656](https://github.com/greenbone/gvmd/pull/655)
- Fix an issue in getting the reports from GMP scanners [#659](https://github.com/greenbone/gvmd/pull/659) [#665](https://github.com/greenbone/gvmd/pull/665)
- Fix GET_SYSTEM_REPORTS using slave_id [#668](https://github.com/greenbone/gvmd/pull/668)
- Fix RAW_DATA when calling GET_INFO with type NVT without attributes name or info_id [#682](https://github.com/greenbone/gvmd/pull/682)
- Fix ORPHAN calculations in GET_TICKETS [#684](https://github.com/greenbone/gvmd/pull/684) [#692](https://github.com/greenbone/gvmd/pull/692)
- Fix assignment of orphaned tickets to the current user [#685](https://github.com/greenbone/gvmd/pull/685)
- Fix response from GET_VULNS when given vuln_id does not exists [#696](https://github.com/greenbone/gvmd/pull/696)
- Make bulk tagging with a filter work if the resources are already tagged [#711](https://github.com/greenbone/gvmd/pull/711)
- Check if the scan finished before deleting it and ensure that the task is set to done [#714](https://github.com/greenbone/gvmd/pull/714)
- Fix columnless search phrase filter keywords with quotes [#715](https://github.com/greenbone/gvmd/pull/715)
- Fix issues importing results or getting them from slaves if they contain "%s" [#723](https://github.com/greenbone/gvmd/pull/723)
- Fix sorting by numeric filter columns [#751](https://github.com/greenbone/gvmd/pull/751)
- Fix array index error when modifying roles and groups [#762](https://github.com/greenbone/gvmd/pull/762)
- Add NULL check in nvts_feed_version_epoch [#768](https://github.com/greenbone/gvmd/pull/768)
- Make get_settings return only one setting when setting_id is given [#780](https://github.com/greenbone/gvmd/pull/780)
- Fix percent sign escaping in report_port_count [#783](https://github.com/greenbone/gvmd/pull/783)
- If the nvt preference is "file" type, encode it into Base64 format [#784](https://github.com/greenbone/gvmd/pull/784)

### Removed
- The handling of NVT updates via OTP has been removed. [#575](https://github.com/greenbone/gvmd/pull/575)
- Bid and xref have been removed from table nvts. [#582](https://github.com/greenbone/gvmd/pull/582)
- Database migration from revisions before 185 has been removed. [#411](https://github.com/greenbone/gvmd/pull/411) [#622](https://github.com/greenbone/gvmd/pull/622)
- Drop SQLite support [#610](https://github.com/greenbone/gvmd/pull/610) [#612](https://github.com/greenbone/gvmd/pull/612) [#614](https://github.com/greenbone/gvmd/pull/614)
- Remove create report task creation [#616](https://github.com/greenbone/gvmd/pull/616)
- Remove --backup command line option [#615](https://github.com/greenbone/gvmd/pull/615)
- Remove GET_REPORTS type "assets" [#617](https://github.com/greenbone/gvmd/pull/617) [#620](https://github.com/greenbone/gvmd/pull/620)
- Remove errors for unknown elements [#619](https://github.com/greenbone/gvmd/pull/619)
- Remove unused reports column nbefile [#675](https://github.com/greenbone/gvmd/pull/675)
- Eliminate get_tag() and parse_tags() [#743](https://github.com/greenbone/gvmd/pull/743)
- Remove helper functions and other code for handling OTP [#705](https://github.com/greenbone/gvmd/pull/705) [#709](https://github.com/greenbone/gvmd/pull/709) [#713](https://github.com/greenbone/gvmd/pull/713) [#735](https://github.com/greenbone/gvmd/pull/735) [#748](https://github.com/greenbone/gvmd/pull/748) [#749](https://github.com/greenbone/gvmd/pull/749)
- Remove stray prototype nvt_iterator_copyright [#721](https://github.com/greenbone/gvmd/pull/721)

[9.0.0]: https://github.com/greenbone/gvmd/compare/v8.0.1...v9.0.0

## [8.0.1] (2019-07-17)

### Added
- Special characters in credential login names are allowed. [#475](https://github.com/greenbone/gvmd/pull/475)
- Add type filter column to GET_CONFIGS. [#486](https://github.com/greenbone/gvmd/pull/486)
- Filter settings for groups, scanners, tickets, users and vulnerabilities have been added. [#497](https://github.com/greenbone/gvmd/pull/497)
- Multiple certificate formats for S/MIME are allowed. [#551](https://github.com/greenbone/gvmd/pull/551)

### Changed
- Functions config_in_use, trash_config_in_use and port_list_in_use
returned a count instead of the expected 1 or 0. [#460](https://github.com/greenbone/gvmd/pull/460)
- The cache is rebuild for each chunk in CREATE_REPORT. [#469](https://github.com/greenbone/gvmd/pull/469)
- Hosts without HOST_START are added in CREATE_REPORT. [#479](https://github.com/greenbone/gvmd/pull/479)
- Use host details for login failure in ticket check. [#483](https://github.com/greenbone/gvmd/pull/483)
- In create_target() and modify_target() exclude_hosts is cleaned up to be in a consistent format like the included hosts are. [#488](https://github.com/greenbone/gvmd/pull/488).
- Check that roles exist earlier. [#493](https://github.com/greenbone/gvmd/pull/493)
- Anonymize more IPs and hostnames in Anonymous XML. [#496](https://github.com/greenbone/gvmd/pull/496) [#535](https://github.com/greenbone/gvmd/pull/535)
- Ensure that authentication always works for Start Task alerts. [#515](https://github.com/greenbone/gvmd/pull/515)
- Get content type when emailing an attached report. [#517](https://github.com/greenbone/gvmd/pull/517)
- Allow vuln_iterator_opts_from_filter filter to be NULL. [#527](https://github.com/greenbone/gvmd/pull/527)
- Wrap PostgreSQL exclusive table lock in function to prevent error messages in the PostgreSQL log if the lock is not available. [#542](https://github.com/greenbone/gvmd/pull/542)
- Trim whole report when resuming slave scans [#549](https://github.com/greenbone/gvmd/pull/549)
- Documentation has been improved. [#569](https://github.com/greenbone/gvmd/pull/569) [#567](https://github.com/greenbone/gvmd/pull/567) [#588](https://github.com/greenbone/gvmd/pull/588)
- Update command line options in gvmd man page [#565](https://github.com/greenbone/gvmd/pull/565)
- Clean special option keywords in filters. [#571](https://github.com/greenbone/gvmd/pull/571) [#578](https://github.com/greenbone/gvmd/pull/578) [#576](https://github.com/greenbone/gvmd/pull/576)
- If the schedule of a task is available, GET_TASKS will always return the
long schedule XML, not just if only the schedules are requested. [#500](https://github.com/greenbone/gvmd/pull/500)
- References to OpenVAS have been replaced with GSM [#529](https://github.com/greenbone/gvmd/pull/529)
- Buffer inserts when adding results from a slave [#641](https://github.com/greenbone/gvmd/pull/641)

### Fixed
- Checks on 'type' in GET_FEEDS has been fixed. [#462](https://github.com/greenbone/gvmd/pull/462)
- An issue which caused a race condition using the WHERE NOT EXISTS SQL has been addressed. [#472](https://github.com/greenbone/gvmd/pull/472)
- A missing argument in check_tickets is added. [#477](https://github.com/greenbone/gvmd/pull/477)
- Add missing filter case to result_count. [#548](https://github.com/greenbone/gvmd/pull/548)
- Fix create_report cache update at end of results. [#490](https://github.com/greenbone/gvmd/pull/490)
- Fix permission checks for trash reports [#503](https://github.com/greenbone/gvmd/pull/503)
- Fix MODIFY_TAG and CREATE_TAG responses. [#520](https://github.com/greenbone/gvmd/pull/520)
- Fix MODIFY_TAG for all types when given a filter. [#523](https://github.com/greenbone/gvmd/pull/523)
- Fix email field validation in create_alert and modify_alert. [#534](https://github.com/greenbone/gvmd/pull/534) [#545](https://github.com/greenbone/gvmd/pull/545)
- Fix --slave-commit-size option. [#555](https://github.com/greenbone/gvmd/pull/555)
- Fix TippingPoint error handling [#592] (https://github.com/greenbone/gvmd/pull/592)
- Apply ignore_pagination in delta reports [#597](https://github.com/greenbone/gvmd/pull/597)
- Fix getting single unowned resources [#607](https://github.com/greenbone/gvmd/pull/607)
- Fix the "Host Authentications" section in PDF / LaTeX reports. [#640](https://github.com/greenbone/gvmd/pull/640)

### Removed
- Remove -m SMB3 for smbclient in SMB alert, which allows changing the maximum protocol version via the smbclient config instead of forcing a particular one in the alert script. [#505](https://github.com/greenbone/gvmd/pull/505)
- Remove "slave" from valid_db_resource_type. [#558](https://github.com/greenbone/gvmd/pull/558)

[8.0.1]: https://github.com/greenbone/gvmd/compare/v8.0.0...v8.0.1

## [8.0.0] (2019-04-05)

### Added
- The new alert method "Alemba vFire" has been added.
- The file extension from the report format will now be added by SMB alerts.
- Handling of SSH private keys has been improved, allowing use of EC keys.
- The `--modify-scanner` option now also accepts UNIX sockets.
- Support for report content composition has been added.
- Remediation support has been added (GMP CREATE_TICKET, GET_TICKETS, etc).
- The --slave-commit-size option has been added, which can help prevent large updates from GMP scanners blocking the database for a long time.
- Settings "Hosts Filter" and "Operating Systems Filter" have been added.
- Performance of GET_REPORTS retrieving the results has been improved.
- A section about deprecated GMP elements has been added to the documentation.
- The Sourcefire alert now accepts a password credential for PKCS12 decryption.
- A new password-only credential type has been added
- Handling of failed/successful SNMP Authentication has been added to the HTML, LaTeX and PDF report formats.

### Changed
- GMP CREATE_ASSET, its GMP doc and usage by GSA are now more consistent.
- The file path of SMB alerts can now be set to a directory, using the default report filename from the user's settings.
- The tag "smb-alert:file_path" on tasks will override the file path of SMB alerts.
- CREATE_TASK now requires a name.
- TEST_ALERT now also works if NVTs are missing.
- LSC errors are now logged as warnings.
- Missing data in credentials no longer prevents slave tasks from starting. Instead the scan will start without the credential.
- The GET_TASKS command now only returns the progress of individual hosts when details are requested.
- The predefined "Discovery", "Host Discovery" and "System Discovery" now mark unreachable hosts as dead.
- Users will automatically get read permission for themselves.
- Updates of the NVTs will now ignore duplicate preferences instead of failing.
- GET_REPORTS will only return Tags of results if requested with the new result_tags attribute.
- Targets now use TCP-SYN without TCP-ACK when pinging hosts when configured to do so.
- The source code and GMP documentation have been cleaned up.

### Fixed
- An issue with deleting users has been fixed.
- An issue with GET_FEEDS returning the wrong feed types has been addressed.
- Various other code cleanups and improvements.
- Issues with the predefined report formats not handling hosts and hostnames correctly have been addressed.
- An issue with incomplete NVT info after feed updates has been addressed.
- MODIFY_SETTING now checks if text values can be decoded to valid UTF-8.
- An issue with alert emails missing a line break has been addressed.
- An issue preventing "Start Task" alerts from running has been fixed.

### Removed
- The option `--optimize remove-open-port-results` has been removed.
- The compile-time LOG option has been removed.
- Report format special case has been removed from send_get_common [#456](https://github.com/greenbone/gvmd/pull/456)

[8.0.0]: https://github.com/greenbone/gvmd/compare/v8.0+beta2...v8.0.0<|MERGE_RESOLUTION|>--- conflicted
+++ resolved
@@ -39,12 +39,8 @@
 ### Removed
 ### Fixed
 - Fix resume task. [#1679](https://github.com/greenbone/gvmd/pull/1679)
-<<<<<<< HEAD
+- Added a dedicated error message for the create ticket dialogue when the create permission permission is missing [#1686](https://github.com/greenbone/gvmd/pull/1686)
 - Fix import of report results / errors without host [#1687](https://github.com/greenbone/gvmd/pull/1687)
-
-=======
-- Added a dedicated error message for the create ticket dialogue when the create permission permission is missing [#1686](https://github.com/greenbone/gvmd/pull/1686)
->>>>>>> 5f13ef5f
 
 [Unreleased]: https://github.com/greenbone/gvmd/compare/v21.4.3...HEAD
 
