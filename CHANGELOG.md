--- conflicted
+++ resolved
@@ -18,11 +18,8 @@
 - Fix issues with some scheduled tasks by using iCalendar more instead of old period fields [#655](https://github.com/greenbone/gvmd/pull/655)
 - Fix an issue in getting the reports from GMP scanners [#658](https://github.com/greenbone/gvmd/pull/658) [#666](https://github.com/greenbone/gvmd/pull/666)
 - Fix GET_SYSTEM_REPORTS using slave_id [#667](https://github.com/greenbone/gvmd/pull/667)
-<<<<<<< HEAD
+- Fix RAW_DATA when calling GET_INFO with type NVT without attributes name or info_id [#682](https://github.com/greenbone/gvmd/pull/682)
 - Fix ORPHAN calculation in GET_TICKETS [#687](https://github.com/greenbone/gvmd/pull/687)
-=======
-- Fix RAW_DATA when calling GET_INFO with type NVT without attributes name or info_id [#682](https://github.com/greenbone/gvmd/pull/682)
->>>>>>> 3826af1f
 
 ### Removed
 
