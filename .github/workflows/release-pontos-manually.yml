--- conflicted
+++ resolved
@@ -13,58 +13,6 @@
     name: Build and release with pontos
     runs-on: "ubuntu-latest"
     steps:
-<<<<<<< HEAD
-<<<<<<< HEAD
-    - uses: actions/checkout@v3
-      with:
-        persist-credentials: false
-    - name: Set up Python
-      uses: actions/setup-python@v4
-      with:
-        python-version: 3.8
-    - name: Install pontos
-      run: |
-        apt-get update && apt-get --assume-yes install python3-venv
-        python3 -m venv .venv
-        . .venv/bin/activate
-        python -m pip install --upgrade pip
-        python -m pip install --upgrade pontos
-    - name: Tell git who I am
-      run: |
-        git config --global user.name "${{ env.GITHUB_USER }}"
-        git config --global user.email "${{ env.GITHUB_MAIL }}"
-        git remote set-url origin https://${{ env.GITHUB_TOKEN }}@github.com/${{ github.repository }}
-    - name: Print base branch
-      # we always should've checked out the correct branch'
-      run: echo "Current Branch is $GITHUB_BASE_REF"
-    - name: Prepare patch release with pontos
-      run: |
-        . .venv/bin/activate
-        pontos-release prepare --patch
-        echo "VERSION=$(pontos-version show)" >> $GITHUB_ENV
-    - name: Release with pontos
-      run: |
-        . .venv/bin/activate
-        pontos-release release
-    - name: Import key from secrets
-      run: |
-        echo -e "${{ env.GPG_KEY }}" >> tmp.file
-        gpg                                        \
-          --pinentry-mode loopback                 \
-          --passphrase ${{ env.GPG_PASSPHRASE }}   \
-          --import tmp.file
-        rm tmp.file
-    - name: Sign with pontos-release sign
-      run: |
-        echo "Signing assets for ${{env.VERSION}}"
-        . .venv/bin/activate
-        pontos-release sign                        \
-          --signing-key ${{ env.GPG_FINGERPRINT }} \
-          --passphrase ${{ env.GPG_PASSPHRASE }}   \
-          --release-version ${{ env.VERSION }}
-=======
-=======
->>>>>>> ad0971a8
       - name: Release with release action
         uses: greenbone/actions/release@v2
         with:
@@ -75,9 +23,4 @@
           github-user-token: ${{ secrets.GREENBONE_BOT_TOKEN }}
           gpg-key: ${{ secrets.GPG_KEY }}
           gpg-fingerprint: ${{ secrets.GPG_FINGERPRINT }}
-          gpg-passphrase: ${{ secrets.GPG_PASSPHRASE }}
-<<<<<<< HEAD
->>>>>>> 1470e0911 (Fixing the strategy of the action (#1891))
-=======
-          strategy: calendar
->>>>>>> ad0971a8
+          gpg-passphrase: ${{ secrets.GPG_PASSPHRASE }}